--- conflicted
+++ resolved
@@ -46,31 +46,20 @@
     networks:
       - opba-net
 
-<<<<<<< HEAD
-#  fintech-server:
-#    environment:
-#      - TPP_URL=http://open-banking-gateway:8085
-#      - SPRING_DATASOURCE_URL=jdbc:h2:mem:test
-#      - SPRING_DATASOURCE_USERNAME=SA
-#      - SPRING_DATASOURCE_PASSWORD=
-#      - SPRING_DATASOURCE_DRIVER-CLASS-NAME=org.h2.Driver
-#      - SERVER_SERVLET_SESSION_COOKIE_SECURE=false
-#      - SERVER_SERVLET_SESSION_COOKIE_MAXAGE=200
-#      - SERVER_SERVLET_SESSION_COOKIE_HTTPONLY=false
-#      - SERVER_SERVLET_SESSION_COOKIE_PATH=/
-#    build: fintech-examples/fintech-server
-#    ports:
-#      - "18086:8086"
-#    entrypoint: "/bin/sh -c 'java -jar fintech-server-*.jar'"
-#    networks:
-#      - opba-net
-=======
   fintech-server:
     environment:
       - TPP_URL=http://open-banking-gateway:8085
+      - SPRING_DATASOURCE_URL=jdbc:h2:mem:test
+      - SPRING_DATASOURCE_USERNAME=SA
+      - SPRING_DATASOURCE_PASSWORD=
+      - SPRING_DATASOURCE_DRIVER-CLASS-NAME=org.h2.Driver
+      - SERVER_SERVLET_SESSION_COOKIE_SECURE=false
+      - SERVER_SERVLET_SESSION_COOKIE_MAXAGE=200
+      - SERVER_SERVLET_SESSION_COOKIE_HTTPONLY=false
+      - SERVER_SERVLET_SESSION_COOKIE_PATH=/
     build: fintech-examples/fintech-server
     ports:
       - "18086:8086"
+    entrypoint: "/bin/sh -c 'java -jar fintech-server-*.jar'"
     networks:
       - opba-net
->>>>>>> a5856be6
