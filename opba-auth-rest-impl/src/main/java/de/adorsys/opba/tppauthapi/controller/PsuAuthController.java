--- conflicted
+++ resolved
@@ -3,17 +3,13 @@
 import com.fasterxml.jackson.databind.ObjectMapper;
 import com.google.common.base.Strings;
 import com.google.common.collect.ImmutableMap;
-<<<<<<< HEAD
-import de.adorsys.opba.api.security.service.TokenBasedAuthService;
-import de.adorsys.opba.consentapi.config.ConsentAuthConfig;
-=======
 import de.adorsys.opba.api.security.internal.service.TokenBasedAuthService;
->>>>>>> ab6473f4
 import de.adorsys.opba.db.domain.entity.psu.Psu;
 import de.adorsys.opba.protocol.facade.config.auth.FacadeAuthConfig;
 import de.adorsys.opba.protocol.facade.config.auth.UriExpandConst;
 import de.adorsys.opba.protocol.facade.services.authorization.PsuLoginForAisService;
 import de.adorsys.opba.protocol.facade.services.psu.PsuAuthService;
+import de.adorsys.opba.tppauthapi.config.AuthorizationSessionKeyConfig;
 import de.adorsys.opba.tppauthapi.config.CookieProperties;
 import de.adorsys.opba.tppauthapi.model.generated.LoginResponse;
 import de.adorsys.opba.tppauthapi.model.generated.PsuAuthBody;
@@ -31,7 +27,6 @@
 import org.springframework.web.util.UriComponentsBuilder;
 
 import javax.servlet.http.HttpServletRequest;
-import java.time.Duration;
 import java.util.Base64;
 import java.util.Optional;
 import java.util.UUID;
@@ -55,10 +50,8 @@
     private final TokenBasedAuthService authService;
     private final FacadeAuthConfig authConfig;
     private final TppAuthResponseCookieTemplate tppAuthResponseCookieBuilder;
-    private final ConsentAuthConfig consentAuthConfig;
+    private final AuthorizationSessionKeyConfig.AuthorizationSessionKeyFromHttpRequest authorizationKeyFromHttpRequest;
     private final CookieProperties cookieProperties;
-
-
 
     // TODO - probably this operation is not needed. At least for simple usecase.
     @Override
@@ -79,18 +72,17 @@
                 .status(HttpStatus.ACCEPTED)
                 .header(X_REQUEST_ID, xRequestID.toString())
                 .header(SET_COOKIE, cookieString)
-                .header(COOKIE_TTL, "" + cookieProperties.getMaxAge().getSeconds())
                 .body(loginResponse);
     }
 
     @Override
     public ResponseEntity<LoginResponse> loginForApproval(PsuAuthBody body, UUID xRequestId, String redirectCode, UUID authorizationId) {
         PsuLoginForAisService.Outcome outcome = aisService.loginAndAssociateAuthSession(body.getLogin(), body.getPassword(), authorizationId, redirectCode);
+        log.info("KEY AFTER LOGIN IS {}", outcome.getKey());
         return ResponseEntity
                 .status(HttpStatus.ACCEPTED)
                 .header(LOCATION, outcome.getRedirectLocation().toASCIIString())
                 .header(X_REQUEST_ID, xRequestId.toString())
-                .header(COOKIE_TTL, "" + cookieProperties.getMaxAge().getSeconds())
                 .header(SET_COOKIE, buildAuthorizationCookiesOnAllPaths(authorizationId, outcome.getKey()))
                 .build();
     }
@@ -100,24 +92,8 @@
         psuAuthService.createPsuIfNotExist(psuAuthDto.getLogin(), psuAuthDto.getPassword());
 
         HttpHeaders responseHeaders = new HttpHeaders();
-<<<<<<< HEAD
-        responseHeaders.add(X_REQUEST_ID, xRequestID.toString());
-        responseHeaders.add(LOCATION, authConfig.getRedirect().getLoginPage());
-=======
         responseHeaders.add(LOCATION, authConfig.getRedirect().getConsentLogin().getPage());
->>>>>>> ab6473f4
         return new ResponseEntity<>(responseHeaders, HttpStatus.CREATED);
-    }
-
-    @Override
-    public ResponseEntity<Void> renewalAuthorizationSessionKey(UUID xRequestId, UUID authorizationId) {
-        log.info("cookie renewal {} for token {}", xRequestId, consentAuthConfig.getAuthCookieValue());
-        return ResponseEntity
-                .status(HttpStatus.ACCEPTED)
-                .header(X_REQUEST_ID, xRequestId.toString())
-                .header(COOKIE_TTL, "" + cookieProperties.getMaxAge().getSeconds())
-                .header(SET_COOKIE, buildAuthorizationCookiesOnAllPathsWithToken(authorizationId, consentAuthConfig.getAuthCookieValue()))
-                .build();
     }
 
     // TODO: https://github.com/adorsys/open-banking-gateway/issues/559
@@ -132,19 +108,28 @@
         return Optional.empty();
     }
 
+    @Override
+    public ResponseEntity<Void> renewalAuthorizationSessionKey(UUID xRequestId, UUID authorizationId) {
+        if (!authorizationKeyFromHttpRequest.isPresent()) {
+            log.info("No Cookie provied, call not accepted");
+            return new ResponseEntity<>(HttpStatus.UNAUTHORIZED);
+        }
+        log.info("KEY FOR RENEWAL IS {}", authorizationKeyFromHttpRequest.get());
+        return ResponseEntity
+                .status(HttpStatus.ACCEPTED)
+                .header(X_REQUEST_ID, xRequestId.toString())
+                .header(COOKIE_TTL, "" + cookieProperties.getMaxAge().getSeconds())
+                .header(SET_COOKIE, buildAuthorizationCookiesOnAllPaths(authorizationId, authorizationKeyFromHttpRequest.get()))
+                .build();
+    }
+
     private String[] buildAuthorizationCookiesOnAllPaths(UUID authorizationId, String key) {
         String token = authService.generateToken(key);
-<<<<<<< HEAD
-        return buildAuthorizationCookiesOnAllPathsWithToken(authorizationId, token);
-    }
-
-    private String[] buildAuthorizationCookiesOnAllPathsWithToken(UUID authorizationId, String token) {
-        return authConfig.getCookie().getPathTemplates().stream()
-=======
-        return authConfig.getAuthorizationSessionKey().getCookie().getPathTemplates().stream()
->>>>>>> ab6473f4
+        String[] strings = authConfig.getAuthorizationSessionKey().getCookie().getPathTemplates().stream()
                 .map(it -> cookieString(authorizationId, it, token))
                 .toArray(String[]::new);
+        log.info("cookie value is " + strings[0]);
+        return strings;
     }
 
     private String cookieString(UUID authorizationId, String path, String token) {
