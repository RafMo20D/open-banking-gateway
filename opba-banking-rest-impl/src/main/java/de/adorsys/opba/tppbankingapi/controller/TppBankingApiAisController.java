package de.adorsys.opba.tppbankingapi.controller;

import com.fasterxml.jackson.databind.ObjectMapper;
import de.adorsys.opba.protocol.api.dto.context.UserAgentContext;
import de.adorsys.opba.protocol.api.dto.parameters.ExtraRequestParam;
import de.adorsys.opba.protocol.api.dto.request.FacadeServiceableRequest;
import de.adorsys.opba.protocol.api.dto.request.accounts.AisAuthorizationStatusRequest;
import de.adorsys.opba.protocol.api.dto.request.accounts.ListAccountsRequest;
import de.adorsys.opba.protocol.api.dto.request.accounts.UpdateExternalAisSessionRequest;
import de.adorsys.opba.protocol.api.dto.request.accounts.UpdateMetadataDetails;
import de.adorsys.opba.protocol.api.dto.request.authorization.AisConsent;
import de.adorsys.opba.protocol.api.dto.request.authorization.DeleteConsentRequest;
import de.adorsys.opba.protocol.api.dto.request.transactions.ListTransactionsRequest;
import de.adorsys.opba.protocol.api.dto.result.body.AccountListBody;
import de.adorsys.opba.protocol.api.dto.result.body.AisAuthorizationStatusBody;
import de.adorsys.opba.protocol.api.dto.result.body.TransactionsResponseBody;
import de.adorsys.opba.protocol.api.dto.result.body.UpdateExternalAisSessionBody;
import de.adorsys.opba.protocol.facade.dto.result.torest.FacadeResult;
import de.adorsys.opba.protocol.facade.services.ais.DeleteConsentService;
import de.adorsys.opba.protocol.facade.services.ais.GetAisAuthorizationStatusService;
import de.adorsys.opba.protocol.facade.services.ais.ListAccountsService;
import de.adorsys.opba.protocol.facade.services.ais.ListTransactionsService;
import de.adorsys.opba.protocol.facade.services.ais.UpdateExternalAisSessionService;
import de.adorsys.opba.restapi.shared.GlobalConst;
import de.adorsys.opba.restapi.shared.mapper.FacadeResponseBodyToRestBodyMapper;
import de.adorsys.opba.restapi.shared.service.FacadeResponseMapper;
import de.adorsys.opba.tppbankingapi.ais.model.generated.AccountList;
import de.adorsys.opba.tppbankingapi.ais.model.generated.SessionStatusDetails;
import de.adorsys.opba.tppbankingapi.ais.model.generated.TransactionsResponse;
import de.adorsys.opba.tppbankingapi.ais.model.generated.UpdateAisExternalSessionStatus;
import de.adorsys.opba.tppbankingapi.ais.model.generated.UpdateMetadata;
import de.adorsys.opba.tppbankingapi.ais.resource.generated.TppBankingApiAccountInformationServiceAisApi;
import lombok.RequiredArgsConstructor;
import lombok.SneakyThrows;
import org.jetbrains.annotations.NotNull;
import org.mapstruct.Mapper;
import org.mapstruct.Mapping;
import org.springframework.http.ResponseEntity;
import org.springframework.web.bind.annotation.RestController;

import java.time.LocalDate;
import java.util.EnumMap;
import java.util.Map;
import java.util.UUID;
import java.util.concurrent.CompletableFuture;

import static de.adorsys.opba.tppbankingapi.Const.API_MAPPERS_PACKAGE;
import static de.adorsys.opba.tppbankingapi.Const.SPRING_KEYWORD;

@RestController
@RequiredArgsConstructor
public class TppBankingApiAisController implements TppBankingApiAccountInformationServiceAisApi {

    private final UserAgentContext userAgentContext;
    private final DeleteConsentService deleteConsent;
    private final ListAccountsService accounts;
    private final ListTransactionsService transactions;
    private final GetAisAuthorizationStatusService aisSessionStatus;
    private final UpdateExternalAisSessionService updateExternalAis;
    private final UpdateMetadataDetailsFromApiMapper updateMetadataDetailsFromApiMapper;
    private final FacadeResponseMapper mapper;
    private final AccountListFacadeResponseBodyToRestBodyMapper accountListRestMapper;
    private final TransactionsFacadeResponseBodyToRestBodyMapper transactionsRestMapper;
    private final ConsentAuthorizationSessionStatusToApiMapper sessionStatusToApiMapper;
    private final UpdateExternalAisSessionToApiMapper updateExternalAisSessionToApiMapper;
    private final ObjectMapper objectMapper;

    @Override
    @SneakyThrows
    public CompletableFuture getAccounts(
<<<<<<< HEAD
            String fintechUserID,
            String fintechRedirectURLOK,
            String fintechRedirectURLNOK,
            UUID xRequestID,
            String xTimestampUTC,
            String xRequestSignature,
            String fintechId,
            String serviceSessionPassword,
            String fintechDataPassword,
            UUID bankProfileID,
            Boolean xPsuAuthenticationRequired,
            UUID serviceSessionId,
            String createConsentIfNone,
            String importUserData,
            Boolean computePsuIpAddress,
            String psuIpAddress,
            Boolean fintechDecoupledPreferred,
            String fintechBrandLoggingInformation,
            String fintechNotificationURI,
            String fintechNotificationContentPreferred,
            Boolean withBalance,
            Boolean online
    ) {
        return accounts.execute(
                ListAccountsRequest.builder()
                        .facadeServiceable(FacadeServiceableRequest.builder()
                                // Get rid of CGILIB here by copying:
                                .uaContext(userAgentContext.toBuilder().build())
                                .authorization(fintechId)
                                .sessionPassword(PasswordExtractingUtil.getDataProtectionPassword(serviceSessionPassword, fintechDataPassword))
                                .fintechUserId(fintechUserID)
                                .fintechRedirectUrlOk(fintechRedirectURLOK)
                                .fintechRedirectUrlNok(fintechRedirectURLNOK)
                                .serviceSessionId(serviceSessionId)
                                .requestId(xRequestID)
                                .bankProfileId(bankProfileID)
                                .anonymousPsu(null != xPsuAuthenticationRequired && !xPsuAuthenticationRequired)
                                .fintechDecoupledPreferred(null != fintechDecoupledPreferred && !fintechDecoupledPreferred)
                                .fintechBrandLoggingInformation(fintechBrandLoggingInformation)
                                .fintechNotificationURI(fintechNotificationURI)
                                .fintechNotificationContentPreferred(fintechNotificationContentPreferred)
                                .online(online)
                                .build()
                        )
                        .withBalance(withBalance)
                        .extras(getExtras(createConsentIfNone, importUserData))
                        .build()
=======
        String fintechUserID,
        String fintechRedirectURLOK,
        String fintechRedirectURLNOK,
        UUID xRequestID,
        String xTimestampUTC,
        String xRequestSignature,
        String fintechId,
        String serviceSessionPassword,
        String fintechDataPassword,
        UUID bankProfileID,
        Boolean xPsuAuthenticationRequired,
        UUID serviceSessionId,
        String createConsentIfNone,
        String importUserData,
        String protocolConfiguration,
        Boolean computePsuIpAddress,
        String psuIpAddress,
        Boolean withBalance,
        Boolean online
    ) {
        return accounts.execute(
            ListAccountsRequest.builder()
                .facadeServiceable(FacadeServiceableRequest.builder()
                    // Get rid of CGILIB here by copying:
                    .uaContext(userAgentContext.toBuilder().build())
                    .authorization(fintechId)
                    .sessionPassword(PasswordExtractingUtil.getDataProtectionPassword(serviceSessionPassword, fintechDataPassword))
                    .fintechUserId(fintechUserID)
                    .fintechRedirectUrlOk(fintechRedirectURLOK)
                    .fintechRedirectUrlNok(fintechRedirectURLNOK)
                    .serviceSessionId(serviceSessionId)
                    .requestId(xRequestID)
                    .bankProfileId(bankProfileID)
                    .anonymousPsu(null != xPsuAuthenticationRequired && !xPsuAuthenticationRequired)
                    .online(online)
                    .build()
                )
                .withBalance(withBalance)
                .extras(getExtras(createConsentIfNone, importUserData, protocolConfiguration))
                .build()
>>>>>>> 3a799afa
        ).thenApply((FacadeResult<AccountListBody> result) -> mapper.translate(result, accountListRestMapper));
    }

    @Override
    @SneakyThrows
    public CompletableFuture getTransactions(
<<<<<<< HEAD
            String accountId,
            String fintechUserID,
            String fintechRedirectURLOK,
            String fintechRedirectURLNOK,
            UUID xRequestID,
            String xTimestampUTC,
            String xRequestSignature,
            String fintechId,
            String serviceSessionPassword,
            String fintechDataPassword,
            UUID bankProfileID,
            Boolean xPsuAuthenticationRequired,
            UUID serviceSessionId,
            String createConsentIfNone,
            String importUserData,
            Boolean computePsuIpAddress,
            String psuIpAddress,
            LocalDate dateFrom,
            LocalDate dateTo,
            String entryReferenceFrom,
            String bookingStatus,
            Boolean deltaList,
            Boolean online,
            Boolean analytics,
            Integer page,
            Integer pageSize
    ) {
        return transactions.execute(
                ListTransactionsRequest.builder()
                        .facadeServiceable(FacadeServiceableRequest.builder()
                                // Get rid of CGILIB here by copying:
                                .uaContext(userAgentContext.toBuilder().build())
                                .authorization(fintechId)
                                .sessionPassword(PasswordExtractingUtil.getDataProtectionPassword(serviceSessionPassword, fintechDataPassword))
                                .fintechUserId(fintechUserID)
                                .fintechRedirectUrlOk(fintechRedirectURLOK)
                                .fintechRedirectUrlNok(fintechRedirectURLNOK)
                                .serviceSessionId(serviceSessionId)
                                .requestId(xRequestID)
                                .bankProfileId(bankProfileID)
                                .anonymousPsu(null != xPsuAuthenticationRequired && !xPsuAuthenticationRequired)
                                .online(online)
                                .withAnalytics(analytics)
                                .build()
                        )
                        .accountId(accountId)
                        .dateFrom(dateFrom)
                        .dateTo(dateTo)
                        .entryReferenceFrom(entryReferenceFrom)
                        .bookingStatus(bookingStatus)
                        .deltaList(deltaList)
                        .page(page)
                        .pageSize(pageSize)
                        .extras(getExtras(createConsentIfNone, importUserData))
                        .build()
=======
        String accountId,
        String fintechUserID,
        String fintechRedirectURLOK,
        String fintechRedirectURLNOK,
        UUID xRequestID,
        String xTimestampUTC,
        String xRequestSignature,
        String fintechId,
        String serviceSessionPassword,
        String fintechDataPassword,
        UUID bankProfileID,
        Boolean xPsuAuthenticationRequired,
        UUID serviceSessionId,
        String createConsentIfNone,
        String importUserData,
        String protocolConfiguration,
        Boolean computePsuIpAddress,
        String psuIpAddress,
        LocalDate dateFrom,
        LocalDate dateTo,
        String entryReferenceFrom,
        String bookingStatus,
        Boolean deltaList,
        Boolean online,
        Boolean analytics,
        Integer page,
        Integer pageSize
    ) {
        return transactions.execute(
            ListTransactionsRequest.builder()
                .facadeServiceable(FacadeServiceableRequest.builder()
                    // Get rid of CGILIB here by copying:
                    .uaContext(userAgentContext.toBuilder().build())
                    .authorization(fintechId)
                    .sessionPassword(PasswordExtractingUtil.getDataProtectionPassword(serviceSessionPassword, fintechDataPassword))
                    .fintechUserId(fintechUserID)
                    .fintechRedirectUrlOk(fintechRedirectURLOK)
                    .fintechRedirectUrlNok(fintechRedirectURLNOK)
                    .serviceSessionId(serviceSessionId)
                    .requestId(xRequestID)
                    .bankProfileId(bankProfileID)
                    .anonymousPsu(null != xPsuAuthenticationRequired && !xPsuAuthenticationRequired)
                    .online(online)
                    .withAnalytics(analytics)
                    .build()
                )
                .accountId(accountId)
                .dateFrom(dateFrom)
                .dateTo(dateTo)
                .entryReferenceFrom(entryReferenceFrom)
                .bookingStatus(bookingStatus)
                .deltaList(deltaList)
                .page(page)
                .pageSize(pageSize)
                .extras(getExtras(createConsentIfNone, importUserData, protocolConfiguration))
                .build()
>>>>>>> 3a799afa
        ).thenApply((FacadeResult<TransactionsResponseBody> result) -> mapper.translate(result, transactionsRestMapper));
    }

    @Override
    @SneakyThrows
    public CompletableFuture getTransactionsWithoutAccountId(
<<<<<<< HEAD
            String fintechUserId,
            String fintechRedirectURLOK,
            String fintechRedirectURLNOK,
            UUID xRequestID,
            String xTimestampUTC,
            String xRequestSignature,
            String fintechId,
            String serviceSessionPassword,
            String fintechDataPassword,
            UUID bankProfileID,
            Boolean xPsuAuthenticationRequired,
            UUID serviceSessionId,
            String createConsentIfNone,
            String importUserData,
            Boolean computePsuIpAddress,
            String psuIpAddress,
            LocalDate dateFrom,
            LocalDate dateTo,
            String entryReferenceFrom,
            String bookingStatus,
            Boolean deltaList,
            Integer page,
            Integer pageSize
    ) {
        return transactions.execute(
                ListTransactionsRequest.builder()
                        .facadeServiceable(FacadeServiceableRequest.builder()
                                // Get rid of CGILIB here by copying:
                                .uaContext(userAgentContext.toBuilder().build())
                                .authorization(fintechId)
                                .sessionPassword(PasswordExtractingUtil.getDataProtectionPassword(serviceSessionPassword, fintechDataPassword))
                                .fintechUserId(fintechUserId)
                                .fintechRedirectUrlOk(fintechRedirectURLOK)
                                .fintechRedirectUrlNok(fintechRedirectURLNOK)
                                .serviceSessionId(serviceSessionId)
                                .requestId(xRequestID)
                                .bankProfileId(bankProfileID)
                                .anonymousPsu(null != xPsuAuthenticationRequired && !xPsuAuthenticationRequired)
                                .build()
                        )
                        .dateFrom(dateFrom)
                        .dateTo(dateTo)
                        .entryReferenceFrom(entryReferenceFrom)
                        .bookingStatus(bookingStatus)
                        .deltaList(deltaList)
                        .page(page)
                        .pageSize(pageSize)
                        .extras(getExtras(createConsentIfNone, importUserData))
                        .build()
=======
        String fintechUserId,
        String fintechRedirectURLOK,
        String fintechRedirectURLNOK,
        UUID xRequestID,
        String xTimestampUTC,
        String xRequestSignature,
        String fintechId,
        String serviceSessionPassword,
        String fintechDataPassword,
        UUID bankProfileID,
        Boolean xPsuAuthenticationRequired,
        UUID serviceSessionId,
        String createConsentIfNone,
        String importUserData,
        String protocolConfiguration,
        Boolean computePsuIpAddress,
        String psuIpAddress,
        LocalDate dateFrom,
        LocalDate dateTo,
        String entryReferenceFrom,
        String bookingStatus,
        Boolean deltaList,
        Integer page,
        Integer pageSize
    ) {
        return transactions.execute(
            ListTransactionsRequest.builder()
                .facadeServiceable(FacadeServiceableRequest.builder()
                    // Get rid of CGILIB here by copying:
                    .uaContext(userAgentContext.toBuilder().build())
                    .authorization(fintechId)
                    .sessionPassword(PasswordExtractingUtil.getDataProtectionPassword(serviceSessionPassword, fintechDataPassword))
                    .fintechUserId(fintechUserId)
                    .fintechRedirectUrlOk(fintechRedirectURLOK)
                    .fintechRedirectUrlNok(fintechRedirectURLNOK)
                    .serviceSessionId(serviceSessionId)
                    .requestId(xRequestID)
                    .bankProfileId(bankProfileID)
                    .anonymousPsu(null != xPsuAuthenticationRequired && !xPsuAuthenticationRequired)
                    .build()
                )
                .dateFrom(dateFrom)
                .dateTo(dateTo)
                .entryReferenceFrom(entryReferenceFrom)
                .bookingStatus(bookingStatus)
                .deltaList(deltaList)
                .page(page)
                .pageSize(pageSize)
                .extras(getExtras(createConsentIfNone, importUserData, protocolConfiguration))
                .build()
>>>>>>> 3a799afa
        ).thenApply((FacadeResult<TransactionsResponseBody> result) -> mapper.translate(result, transactionsRestMapper));
    }

    @Override
    @SuppressWarnings("unchecked")
    public CompletableFuture<ResponseEntity<Void>> deleteConsent(UUID serviceSessionId, UUID xRequestID,
                                                                 String xTimestampUTC, String xRequestSignature, String fintechId,
                                                                 String serviceSessionPassword, String fintechDataPassword, Boolean deleteAll) {
        return deleteConsent.execute(
                DeleteConsentRequest.builder()
                        .facadeServiceable(FacadeServiceableRequest.builder()
                                // Get rid of CGILIB here by copying:
                                .authorization(fintechId)
                                .sessionPassword(PasswordExtractingUtil.getDataProtectionPassword(serviceSessionPassword, fintechDataPassword))
                                .serviceSessionId(serviceSessionId)
                                .requestId(xRequestID)
                                .build()
                        )
                        .deleteAll(deleteAll)
                        .build()
        ).thenApply(it -> (ResponseEntity<Void>) mapper.translate(it, body -> null));
    }

    @Override
    public CompletableFuture getAisSessionStatus(UUID serviceSessionId,
                                                 UUID xRequestID,
                                                 String externalSessionId,
                                                 String xTimestampUTC,
                                                 String xRequestSignature,
                                                 String fintechId,
                                                 String serviceSessionPassword,
                                                 String fintechDataPassword) {
        return aisSessionStatus.execute(AisAuthorizationStatusRequest.builder()
                .facadeServiceable(FacadeServiceableRequest.builder()
                        .authorization(fintechId)
                        .sessionPassword(PasswordExtractingUtil.getDataProtectionPassword(serviceSessionPassword, fintechDataPassword))
                        .serviceSessionId(serviceSessionId)
                        .requestId(xRequestID)
                        .build()
                ).externalSessionId(externalSessionId).build()
        ).thenApply((FacadeResult<AisAuthorizationStatusBody> result) -> mapper.translate(result, sessionStatusToApiMapper));
    }

    @Override
    public CompletableFuture updateExternalAisSession(UUID xRequestID,
                                                      UUID serviceSessionId,
                                                      UpdateMetadata body,
                                                      String xTimestampUTC,
                                                      String xRequestSignature,
                                                      String fintechId,
                                                      String serviceSessionPassword,
                                                      String fintechDataPassword) {
        return updateExternalAis.execute(UpdateExternalAisSessionRequest.builder()
                .facadeServiceable(FacadeServiceableRequest.builder()
                        .authorization(fintechId)
                        .sessionPassword(PasswordExtractingUtil.getDataProtectionPassword(serviceSessionPassword, fintechDataPassword))
                        .serviceSessionId(serviceSessionId)
                        .requestId(xRequestID)
                        .build()
                ).details(updateMetadataDetailsFromApiMapper.map(body)).build()
        ).thenApply((FacadeResult<UpdateExternalAisSessionBody> result) -> mapper.translate(result, updateExternalAisSessionToApiMapper));
    }

    @NotNull
    @SneakyThrows
    private Map<ExtraRequestParam, Object> getExtras(String createConsentIfNone, String importUserData, String protocolConfiguration) {
        Map<ExtraRequestParam, Object> extras = new EnumMap<>(ExtraRequestParam.class);
        if (null != createConsentIfNone) {
            extras.put(ExtraRequestParam.CONSENT, objectMapper.readValue(createConsentIfNone, AisConsent.class));
        }
        if (null != importUserData) {
            extras.put(ExtraRequestParam.IMPORT_DATA, importUserData);
        }
        if (null != protocolConfiguration) {
            extras.put(ExtraRequestParam.PROTOCOL_CONFIGURATION, protocolConfiguration);
        }
        return extras;
    }

    @Mapper(componentModel = SPRING_KEYWORD, implementationPackage = API_MAPPERS_PACKAGE)
    public interface AccountListFacadeResponseBodyToRestBodyMapper extends FacadeResponseBodyToRestBodyMapper<AccountList, AccountListBody> {
        AccountList map(AccountListBody facadeEntity);
    }

    @Mapper(componentModel = SPRING_KEYWORD, implementationPackage = API_MAPPERS_PACKAGE)
    public interface TransactionsFacadeResponseBodyToRestBodyMapper extends FacadeResponseBodyToRestBodyMapper<TransactionsResponse, TransactionsResponseBody> {

        @Mapping(source = "analytics.bookings", target = "analytics")
        TransactionsResponse map(TransactionsResponseBody facadeEntity);
    }

    @Mapper(componentModel = GlobalConst.SPRING_KEYWORD, implementationPackage = API_MAPPERS_PACKAGE, uses = UuidMapper.class)
    public interface ConsentAuthorizationSessionStatusToApiMapper extends FacadeResponseBodyToRestBodyMapper<SessionStatusDetails, AisAuthorizationStatusBody> {
        SessionStatusDetails map(AisAuthorizationStatusBody facade);
    }

    @Mapper(componentModel = GlobalConst.SPRING_KEYWORD, implementationPackage = API_MAPPERS_PACKAGE, uses = UuidMapper.class)
    public interface UpdateExternalAisSessionToApiMapper extends FacadeResponseBodyToRestBodyMapper<UpdateAisExternalSessionStatus, UpdateExternalAisSessionBody> {
        UpdateAisExternalSessionStatus map(UpdateExternalAisSessionBody facade);
    }

    @Mapper(componentModel = GlobalConst.SPRING_KEYWORD, implementationPackage = API_MAPPERS_PACKAGE)
    public interface UpdateMetadataDetailsFromApiMapper {
        UpdateMetadataDetails map(UpdateMetadata body);
    }
}<|MERGE_RESOLUTION|>--- conflicted
+++ resolved
@@ -68,7 +68,6 @@
     @Override
     @SneakyThrows
     public CompletableFuture getAccounts(
-<<<<<<< HEAD
             String fintechUserID,
             String fintechRedirectURLOK,
             String fintechRedirectURLNOK,
@@ -83,6 +82,7 @@
             UUID serviceSessionId,
             String createConsentIfNone,
             String importUserData,
+            String protocolConfiguration,
             Boolean computePsuIpAddress,
             String psuIpAddress,
             Boolean fintechDecoupledPreferred,
@@ -114,57 +114,14 @@
                                 .build()
                         )
                         .withBalance(withBalance)
-                        .extras(getExtras(createConsentIfNone, importUserData))
-                        .build()
-=======
-        String fintechUserID,
-        String fintechRedirectURLOK,
-        String fintechRedirectURLNOK,
-        UUID xRequestID,
-        String xTimestampUTC,
-        String xRequestSignature,
-        String fintechId,
-        String serviceSessionPassword,
-        String fintechDataPassword,
-        UUID bankProfileID,
-        Boolean xPsuAuthenticationRequired,
-        UUID serviceSessionId,
-        String createConsentIfNone,
-        String importUserData,
-        String protocolConfiguration,
-        Boolean computePsuIpAddress,
-        String psuIpAddress,
-        Boolean withBalance,
-        Boolean online
-    ) {
-        return accounts.execute(
-            ListAccountsRequest.builder()
-                .facadeServiceable(FacadeServiceableRequest.builder()
-                    // Get rid of CGILIB here by copying:
-                    .uaContext(userAgentContext.toBuilder().build())
-                    .authorization(fintechId)
-                    .sessionPassword(PasswordExtractingUtil.getDataProtectionPassword(serviceSessionPassword, fintechDataPassword))
-                    .fintechUserId(fintechUserID)
-                    .fintechRedirectUrlOk(fintechRedirectURLOK)
-                    .fintechRedirectUrlNok(fintechRedirectURLNOK)
-                    .serviceSessionId(serviceSessionId)
-                    .requestId(xRequestID)
-                    .bankProfileId(bankProfileID)
-                    .anonymousPsu(null != xPsuAuthenticationRequired && !xPsuAuthenticationRequired)
-                    .online(online)
-                    .build()
-                )
-                .withBalance(withBalance)
-                .extras(getExtras(createConsentIfNone, importUserData, protocolConfiguration))
-                .build()
->>>>>>> 3a799afa
+                        .extras(getExtras(createConsentIfNone, importUserData, protocolConfiguration))
+                        .build()
         ).thenApply((FacadeResult<AccountListBody> result) -> mapper.translate(result, accountListRestMapper));
     }
 
     @Override
     @SneakyThrows
     public CompletableFuture getTransactions(
-<<<<<<< HEAD
             String accountId,
             String fintechUserID,
             String fintechRedirectURLOK,
@@ -180,6 +137,7 @@
             UUID serviceSessionId,
             String createConsentIfNone,
             String importUserData,
+            String protocolConfiguration,
             Boolean computePsuIpAddress,
             String psuIpAddress,
             LocalDate dateFrom,
@@ -218,73 +176,14 @@
                         .deltaList(deltaList)
                         .page(page)
                         .pageSize(pageSize)
-                        .extras(getExtras(createConsentIfNone, importUserData))
-                        .build()
-=======
-        String accountId,
-        String fintechUserID,
-        String fintechRedirectURLOK,
-        String fintechRedirectURLNOK,
-        UUID xRequestID,
-        String xTimestampUTC,
-        String xRequestSignature,
-        String fintechId,
-        String serviceSessionPassword,
-        String fintechDataPassword,
-        UUID bankProfileID,
-        Boolean xPsuAuthenticationRequired,
-        UUID serviceSessionId,
-        String createConsentIfNone,
-        String importUserData,
-        String protocolConfiguration,
-        Boolean computePsuIpAddress,
-        String psuIpAddress,
-        LocalDate dateFrom,
-        LocalDate dateTo,
-        String entryReferenceFrom,
-        String bookingStatus,
-        Boolean deltaList,
-        Boolean online,
-        Boolean analytics,
-        Integer page,
-        Integer pageSize
-    ) {
-        return transactions.execute(
-            ListTransactionsRequest.builder()
-                .facadeServiceable(FacadeServiceableRequest.builder()
-                    // Get rid of CGILIB here by copying:
-                    .uaContext(userAgentContext.toBuilder().build())
-                    .authorization(fintechId)
-                    .sessionPassword(PasswordExtractingUtil.getDataProtectionPassword(serviceSessionPassword, fintechDataPassword))
-                    .fintechUserId(fintechUserID)
-                    .fintechRedirectUrlOk(fintechRedirectURLOK)
-                    .fintechRedirectUrlNok(fintechRedirectURLNOK)
-                    .serviceSessionId(serviceSessionId)
-                    .requestId(xRequestID)
-                    .bankProfileId(bankProfileID)
-                    .anonymousPsu(null != xPsuAuthenticationRequired && !xPsuAuthenticationRequired)
-                    .online(online)
-                    .withAnalytics(analytics)
-                    .build()
-                )
-                .accountId(accountId)
-                .dateFrom(dateFrom)
-                .dateTo(dateTo)
-                .entryReferenceFrom(entryReferenceFrom)
-                .bookingStatus(bookingStatus)
-                .deltaList(deltaList)
-                .page(page)
-                .pageSize(pageSize)
-                .extras(getExtras(createConsentIfNone, importUserData, protocolConfiguration))
-                .build()
->>>>>>> 3a799afa
+                        .extras(getExtras(createConsentIfNone, importUserData, protocolConfiguration))
+                        .build()
         ).thenApply((FacadeResult<TransactionsResponseBody> result) -> mapper.translate(result, transactionsRestMapper));
     }
 
     @Override
     @SneakyThrows
     public CompletableFuture getTransactionsWithoutAccountId(
-<<<<<<< HEAD
             String fintechUserId,
             String fintechRedirectURLOK,
             String fintechRedirectURLNOK,
@@ -299,6 +198,7 @@
             UUID serviceSessionId,
             String createConsentIfNone,
             String importUserData,
+            String protocolConfiguration,
             Boolean computePsuIpAddress,
             String psuIpAddress,
             LocalDate dateFrom,
@@ -332,60 +232,8 @@
                         .deltaList(deltaList)
                         .page(page)
                         .pageSize(pageSize)
-                        .extras(getExtras(createConsentIfNone, importUserData))
-                        .build()
-=======
-        String fintechUserId,
-        String fintechRedirectURLOK,
-        String fintechRedirectURLNOK,
-        UUID xRequestID,
-        String xTimestampUTC,
-        String xRequestSignature,
-        String fintechId,
-        String serviceSessionPassword,
-        String fintechDataPassword,
-        UUID bankProfileID,
-        Boolean xPsuAuthenticationRequired,
-        UUID serviceSessionId,
-        String createConsentIfNone,
-        String importUserData,
-        String protocolConfiguration,
-        Boolean computePsuIpAddress,
-        String psuIpAddress,
-        LocalDate dateFrom,
-        LocalDate dateTo,
-        String entryReferenceFrom,
-        String bookingStatus,
-        Boolean deltaList,
-        Integer page,
-        Integer pageSize
-    ) {
-        return transactions.execute(
-            ListTransactionsRequest.builder()
-                .facadeServiceable(FacadeServiceableRequest.builder()
-                    // Get rid of CGILIB here by copying:
-                    .uaContext(userAgentContext.toBuilder().build())
-                    .authorization(fintechId)
-                    .sessionPassword(PasswordExtractingUtil.getDataProtectionPassword(serviceSessionPassword, fintechDataPassword))
-                    .fintechUserId(fintechUserId)
-                    .fintechRedirectUrlOk(fintechRedirectURLOK)
-                    .fintechRedirectUrlNok(fintechRedirectURLNOK)
-                    .serviceSessionId(serviceSessionId)
-                    .requestId(xRequestID)
-                    .bankProfileId(bankProfileID)
-                    .anonymousPsu(null != xPsuAuthenticationRequired && !xPsuAuthenticationRequired)
-                    .build()
-                )
-                .dateFrom(dateFrom)
-                .dateTo(dateTo)
-                .entryReferenceFrom(entryReferenceFrom)
-                .bookingStatus(bookingStatus)
-                .deltaList(deltaList)
-                .page(page)
-                .pageSize(pageSize)
-                .extras(getExtras(createConsentIfNone, importUserData, protocolConfiguration))
-                .build()
->>>>>>> 3a799afa
+                        .extras(getExtras(createConsentIfNone, importUserData, protocolConfiguration))
+                        .build()
         ).thenApply((FacadeResult<TransactionsResponseBody> result) -> mapper.translate(result, transactionsRestMapper));
     }
 
