package de.adorsys.opba.tppbankingapi.controller;

import de.adorsys.opba.protocol.api.dto.context.UserAgentContext;
import de.adorsys.opba.protocol.api.dto.request.FacadeServiceableRequest;
import de.adorsys.opba.protocol.api.dto.request.payments.InitiateSinglePaymentRequest;
import de.adorsys.opba.protocol.api.dto.request.payments.SinglePaymentBody;
import de.adorsys.opba.protocol.api.dto.result.body.PaymentProductDetails;
import de.adorsys.opba.protocol.facade.dto.result.torest.FacadeResult;
import de.adorsys.opba.protocol.facade.services.pis.SinglePaymentService;
import de.adorsys.opba.restapi.shared.mapper.FacadeResponseBodyToRestBodyMapper;
import de.adorsys.opba.restapi.shared.service.FacadeResponseMapper;
import de.adorsys.opba.tppbankingapi.pis.model.generated.PaymentInitiation;
import de.adorsys.opba.tppbankingapi.pis.model.generated.PaymentInitiationResponse;
import de.adorsys.opba.tppbankingapi.pis.resource.generated.TppBankingApiSinglePaymentPisApi;
import lombok.RequiredArgsConstructor;
import org.mapstruct.Mapper;
import org.mapstruct.Mapping;
import org.springframework.web.bind.annotation.RestController;

import java.util.UUID;
import java.util.concurrent.CompletableFuture;

import static de.adorsys.opba.restapi.shared.GlobalConst.SPRING_KEYWORD;
import static de.adorsys.opba.tppbankingapi.Const.API_MAPPERS_PACKAGE;

@RestController
@RequiredArgsConstructor
public class TppBankingApiPisController implements TppBankingApiSinglePaymentPisApi {
    private final UserAgentContext userAgentContext;
    private final FacadeResponseMapper mapper;
    private final SinglePaymentService payments;
    private final PaymentRestRequestBodyToSinglePaymentMapper pisSinglePaymentMapper;
    private final PaymentFacadeResponseBodyToRestBodyMapper paymentResponseMapper;
    @Override
<<<<<<< HEAD
    public CompletableFuture initiatePayment(PaymentInitiation body, String serviceSessionPassword,
                                               String fintechUserID,
                                               String fintechRedirectURLOK,
                                               String fintechRedirectURLNOK,
                                               UUID xRequestID,
                                               String paymentProduct,
                                               String xTimestampUTC,
                                               String xRequestSignature,
                                               String fintechID,
                                               UUID bankProfileID,
                                               Boolean xPsuAuthenticationRequired,
                                               Boolean computePSUIPAddress,
                                               String psUIPAddress,
                                               Boolean tppDecoupledPreferred,
                                               String tppBrandLoggingInformation,
                                               String tppNotificationURI,
                                               String tppNotificationContentPreferred) {
        return payments.execute(
                InitiateSinglePaymentRequest.builder()
                        .facadeServiceable(FacadeServiceableRequest.builder()
                                // Get rid of CGILIB here by copying:
                                .uaContext(userAgentContext.toBuilder().build())
                                .authorization(fintechID)
                                .sessionPassword(serviceSessionPassword)
                                .fintechUserId(fintechUserID)
                                .fintechRedirectUrlOk(fintechRedirectURLOK)
                                .fintechRedirectUrlNok(fintechRedirectURLNOK)
                                .requestId(xRequestID)
                                .bankProfileId(bankProfileID)
                                .anonymousPsu(null != xPsuAuthenticationRequired && !xPsuAuthenticationRequired)
                                .tppDecoupledPreferred(null != tppDecoupledPreferred && !tppDecoupledPreferred)
                                .tppBrandLoggingInformation(tppBrandLoggingInformation)
                                .tppNotificationURI(tppNotificationURI)
                                .tppNotificationContentPreferred(tppNotificationContentPreferred)
                                .build()
=======
    public CompletableFuture initiatePayment(PaymentInitiation body,
                                             String fintechUserID,
                                             String fintechRedirectURLOK,
                                             String fintechRedirectURLNOK,
                                             UUID xRequestID,
                                             String paymentProduct,
                                             String xTimestampUTC,
                                             String xRequestSignature,
                                             String fintechID,
                                             String serviceSessionPassword,
                                             String fintechDataPassword,
                                             UUID bankProfileID,
                                             Boolean xPsuAuthenticationRequired,
                                             Boolean computePsuIpAddress,
                                             String psuIpAddress
    ) {
        return payments.execute(
                InitiateSinglePaymentRequest.builder()
                        .facadeServiceable(FacadeServiceableRequest.builder()
                                                   // Get rid of CGILIB here by copying:
                                                   .uaContext(userAgentContext.toBuilder().build())
                                                   .authorization(fintechID)
                                                   .sessionPassword(PasswordExtractingUtil.getDataProtectionPassword(serviceSessionPassword, fintechDataPassword))
                                                   .fintechUserId(fintechUserID)
                                                   .fintechRedirectUrlOk(fintechRedirectURLOK)
                                                   .fintechRedirectUrlNok(fintechRedirectURLNOK)
                                                   .requestId(xRequestID)
                                                   .bankProfileId(bankProfileID)
                                                   .anonymousPsu(null != xPsuAuthenticationRequired && !xPsuAuthenticationRequired)
                                                   .build()
>>>>>>> e38c425a
                        )
                        .singlePayment(pisSinglePaymentMapper.map(body, PaymentProductDetails.fromValue(paymentProduct)))
                        .build()
        ).thenApply((FacadeResult<SinglePaymentBody> result) -> mapper.translate(result, paymentResponseMapper));

    }

    @Mapper(componentModel = SPRING_KEYWORD, implementationPackage = API_MAPPERS_PACKAGE)
    public interface PaymentRestRequestBodyToSinglePaymentMapper {
        @Mapping(source = "body.creditorAddress.townName", target = "creditorAddress.city")
        SinglePaymentBody map(PaymentInitiation body, PaymentProductDetails paymentProduct);
    }

    @Mapper(componentModel = SPRING_KEYWORD, implementationPackage = API_MAPPERS_PACKAGE)
    public interface PaymentFacadeResponseBodyToRestBodyMapper extends FacadeResponseBodyToRestBodyMapper<PaymentInitiationResponse, SinglePaymentBody> {
        PaymentInitiationResponse map(SinglePaymentBody facadeEntity);
    }
}<|MERGE_RESOLUTION|>--- conflicted
+++ resolved
@@ -31,44 +31,8 @@
     private final SinglePaymentService payments;
     private final PaymentRestRequestBodyToSinglePaymentMapper pisSinglePaymentMapper;
     private final PaymentFacadeResponseBodyToRestBodyMapper paymentResponseMapper;
+
     @Override
-<<<<<<< HEAD
-    public CompletableFuture initiatePayment(PaymentInitiation body, String serviceSessionPassword,
-                                               String fintechUserID,
-                                               String fintechRedirectURLOK,
-                                               String fintechRedirectURLNOK,
-                                               UUID xRequestID,
-                                               String paymentProduct,
-                                               String xTimestampUTC,
-                                               String xRequestSignature,
-                                               String fintechID,
-                                               UUID bankProfileID,
-                                               Boolean xPsuAuthenticationRequired,
-                                               Boolean computePSUIPAddress,
-                                               String psUIPAddress,
-                                               Boolean tppDecoupledPreferred,
-                                               String tppBrandLoggingInformation,
-                                               String tppNotificationURI,
-                                               String tppNotificationContentPreferred) {
-        return payments.execute(
-                InitiateSinglePaymentRequest.builder()
-                        .facadeServiceable(FacadeServiceableRequest.builder()
-                                // Get rid of CGILIB here by copying:
-                                .uaContext(userAgentContext.toBuilder().build())
-                                .authorization(fintechID)
-                                .sessionPassword(serviceSessionPassword)
-                                .fintechUserId(fintechUserID)
-                                .fintechRedirectUrlOk(fintechRedirectURLOK)
-                                .fintechRedirectUrlNok(fintechRedirectURLNOK)
-                                .requestId(xRequestID)
-                                .bankProfileId(bankProfileID)
-                                .anonymousPsu(null != xPsuAuthenticationRequired && !xPsuAuthenticationRequired)
-                                .tppDecoupledPreferred(null != tppDecoupledPreferred && !tppDecoupledPreferred)
-                                .tppBrandLoggingInformation(tppBrandLoggingInformation)
-                                .tppNotificationURI(tppNotificationURI)
-                                .tppNotificationContentPreferred(tppNotificationContentPreferred)
-                                .build()
-=======
     public CompletableFuture initiatePayment(PaymentInitiation body,
                                              String fintechUserID,
                                              String fintechRedirectURLOK,
@@ -83,28 +47,34 @@
                                              UUID bankProfileID,
                                              Boolean xPsuAuthenticationRequired,
                                              Boolean computePsuIpAddress,
-                                             String psuIpAddress
+                                             String psuIpAddress,
+                                             Boolean tppDecoupledPreferred,
+                                             String tppBrandLoggingInformation,
+                                             String tppNotificationURI,
+                                             String tppNotificationContentPreferred
     ) {
         return payments.execute(
                 InitiateSinglePaymentRequest.builder()
                         .facadeServiceable(FacadeServiceableRequest.builder()
-                                                   // Get rid of CGILIB here by copying:
-                                                   .uaContext(userAgentContext.toBuilder().build())
-                                                   .authorization(fintechID)
-                                                   .sessionPassword(PasswordExtractingUtil.getDataProtectionPassword(serviceSessionPassword, fintechDataPassword))
-                                                   .fintechUserId(fintechUserID)
-                                                   .fintechRedirectUrlOk(fintechRedirectURLOK)
-                                                   .fintechRedirectUrlNok(fintechRedirectURLNOK)
-                                                   .requestId(xRequestID)
-                                                   .bankProfileId(bankProfileID)
-                                                   .anonymousPsu(null != xPsuAuthenticationRequired && !xPsuAuthenticationRequired)
-                                                   .build()
->>>>>>> e38c425a
+                                // Get rid of CGILIB here by copying:
+                                .uaContext(userAgentContext.toBuilder().build())
+                                .authorization(fintechID)
+                                .sessionPassword(PasswordExtractingUtil.getDataProtectionPassword(serviceSessionPassword, fintechDataPassword))
+                                .fintechUserId(fintechUserID)
+                                .fintechRedirectUrlOk(fintechRedirectURLOK)
+                                .fintechRedirectUrlNok(fintechRedirectURLNOK)
+                                .requestId(xRequestID)
+                                .bankProfileId(bankProfileID)
+                                .anonymousPsu(null != xPsuAuthenticationRequired && !xPsuAuthenticationRequired)
+                                .tppDecoupledPreferred(null != tppDecoupledPreferred && !tppDecoupledPreferred)
+                                .tppBrandLoggingInformation(tppBrandLoggingInformation)
+                                .tppNotificationURI(tppNotificationURI)
+                                .tppNotificationContentPreferred(tppNotificationContentPreferred)
+                                .build()
                         )
                         .singlePayment(pisSinglePaymentMapper.map(body, PaymentProductDetails.fromValue(paymentProduct)))
                         .build()
         ).thenApply((FacadeResult<SinglePaymentBody> result) -> mapper.translate(result, paymentResponseMapper));
-
     }
 
     @Mapper(componentModel = SPRING_KEYWORD, implementationPackage = API_MAPPERS_PACKAGE)
