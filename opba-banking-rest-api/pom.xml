<?xml version="1.0" encoding="UTF-8"?>
<project xmlns="http://maven.apache.org/POM/4.0.0" xmlns:xsi="http://www.w3.org/2001/XMLSchema-instance"
	xsi:schemaLocation="http://maven.apache.org/POM/4.0.0 https://maven.apache.org/xsd/maven-4.0.0.xsd">
	<modelVersion>4.0.0</modelVersion>
	<parent>
		<groupId>de.adorsys.opba</groupId>
		<artifactId>open-banking-gateway</artifactId>
<<<<<<< HEAD
		<version>0.1</version>
=======
		<version>0.0.2</version>
>>>>>>> 7544b54a
		<relativePath>../pom.xml</relativePath>
	</parent>

	<artifactId>opba-banking-rest-api</artifactId>
<<<<<<< HEAD
	<version>0.1</version>
=======
	<version>0.0.2</version>
>>>>>>> 7544b54a
	<name>Banking embeded rest API</name>

	<properties>
		<ruleset.basedir>..</ruleset.basedir>
		<openapi-spec-file-location>${project.basedir}/src/main/resources/static/banking_api_ais.yml</openapi-spec-file-location>
	</properties>

	<dependencies>
		<dependency>
			<groupId>org.apache.commons</groupId>
			<artifactId>commons-lang3</artifactId>
		</dependency>
		<dependency>
			<groupId>org.projectlombok</groupId>
			<artifactId>lombok</artifactId>
		</dependency>

		<dependency>
			<groupId>org.springframework</groupId>
			<artifactId>spring-webmvc</artifactId>
		</dependency>
		<dependency>
			<groupId>io.swagger</groupId>
			<artifactId>swagger-annotations</artifactId>
		</dependency>
		<dependency>
			<groupId>com.fasterxml.jackson.core</groupId>
			<artifactId>jackson-databind</artifactId>
		</dependency>
		<dependency>
			<groupId>javax.validation</groupId>
			<artifactId>validation-api</artifactId>
		</dependency>
		<dependency>
			<groupId>javax.annotation</groupId>
			<artifactId>javax.annotation-api</artifactId>
		</dependency>
		<dependency>
			<groupId>org.slf4j</groupId>
			<artifactId>slf4j-api</artifactId>
		</dependency>
		<dependency>
			<groupId>javax.servlet</groupId>
			<artifactId>javax.servlet-api</artifactId>
		</dependency>
		<dependency>
			<groupId>io.springfox</groupId>
			<artifactId>springfox-swagger2</artifactId>
		</dependency>

		<dependency>
			<groupId>io.springfox</groupId>
			<artifactId>springfox-swagger-ui</artifactId>
		</dependency>
	</dependencies>

	<build>
		<plugins>
			<plugin>
				<groupId>io.swagger.codegen.v3</groupId>
				<artifactId>swagger-codegen-maven-plugin</artifactId>
				<version>3.0.11</version>
				<executions>
					<execution>
						<goals>
							<goal>generate</goal>
						</goals>
						<configuration>
							<inputSpec>${openapi-spec-file-location}</inputSpec>
							<language>spring</language>
							<output>${project.basedir}/generated/</output>
							<configOptions>
								<sourceFolder>src/main</sourceFolder>
								<basePackage>de.adorsys.opba.bankingapi.ais</basePackage>
								<configPackage>de.adorsys.opba.bankingapi.config</configPackage>
								<modelPackage>de.adorsys.opba.bankingapi.ais.model</modelPackage>
								<apiPackage>de.adorsys.opba.bankingapi.ais.resource</apiPackage>
								<interfaceOnly>true</interfaceOnly>
								<skipOverwrite>true</skipOverwrite>
								<dateLibrary>java8</dateLibrary>
								<java8>true</java8>
								<implicitHeaders>false</implicitHeaders>
								<delegatePattern>true</delegatePattern>
								<useTags>true</useTags>
								<library>spring-mvc</library>
								<swaggerDocketConfig>false</swaggerDocketConfig>
							</configOptions>
							<generateApiTests>false</generateApiTests>
							<generateModelTests>false</generateModelTests>
						</configuration>
					</execution>
				</executions>
				<dependencies>
					<dependency>
						<groupId>io.swagger.codegen.v3</groupId>
						<artifactId>swagger-codegen-generators</artifactId>
						<version>1.0.11</version>
					</dependency>
				</dependencies>
			</plugin>
			<plugin>
				<groupId>org.codehaus.mojo</groupId>
				<artifactId>build-helper-maven-plugin</artifactId>
				<version>3.0.0</version>
				<executions>
					<execution>
						<id>add-generated-source</id>
						<phase>initialize</phase>
						<goals>
							<goal>add-source</goal>
						</goals>
						<configuration>
							<sources>
								<source>${project.basedir}/generated/src/main</source>
							</sources>
						</configuration>
					</execution>
				</executions>
			</plugin>
		</plugins>
	</build>

</project><|MERGE_RESOLUTION|>--- conflicted
+++ resolved
@@ -5,20 +5,12 @@
 	<parent>
 		<groupId>de.adorsys.opba</groupId>
 		<artifactId>open-banking-gateway</artifactId>
-<<<<<<< HEAD
-		<version>0.1</version>
-=======
 		<version>0.0.2</version>
->>>>>>> 7544b54a
 		<relativePath>../pom.xml</relativePath>
 	</parent>
 
 	<artifactId>opba-banking-rest-api</artifactId>
-<<<<<<< HEAD
-	<version>0.1</version>
-=======
 	<version>0.0.2</version>
->>>>>>> 7544b54a
 	<name>Banking embeded rest API</name>
 
 	<properties>
