# Dictionary

## <a name="PsuUserDevice"></a> PsuUserDevice

A PSU user device runs applications used by the PSU to access banking functionality. Those applications are generally called PsuUgerAgents.

## <a name="PsuUserAgent"></a> PsuUserAgent

Application running on a PSU device and used by the PSU to access banking functionality. We are describing the two main types of PsuUserAgents.

### WebBrowser

A Web browser is considered compliant in the context of this framework when it can protect specific information used between the PsuUserDevice and the corresponding server application to track the user session. For session tracking, this framework uses [Cookies RFC6265](https://tools.ietf.org/html/rfc6265). 

#### Security Considerations
The use of cookies provides the most elaborated way to protect a session established between a WebBrowser and server application. We assume a WebBrowser storing a cookie fulfills following requirements:
- Cookies carrying the attribute __HttpOnly__ are not provided access to scripts run by the UserAgent.
- Cookies carrying the attribute __Secure__ are only resent to the server over SSL connections.
- Expired Cookies (attribute __Expires__) are not resent to the server.
- Cookies shall never be transmitted to a domain not matching it's origin.

#### Redirection 
The server can request the WebBrowser to redirect the user to another page by returning a 30\[X\] response code to the WebBrowser. Redirection will generally happens in the same Browser environment. We will be using redirection to switch the user context from one application to another one. Following redirection will generally be found in this framework:
- FinTechApi to-> TppConsentSessionApi
- TppConsentSessionApi to-> AspspOnlineBankingAPI
- AspspOnlineBankingAPI backTo-> TppConsentSessionApi
- TppConsentSessionApi backTo-> FinTechApi

<<<<<<< HEAD
#### <a name="redirectCode"> </a>Redirection and Data Sharing
We assume all three applications FinTechApi, TppConsentSessionApi, AspspConsentSessionApi are hosted on different domains. This is, we are not expecting Cookies set by one application to be visible to another application (this might still happen on some local development environment, where everything runs on localhost). 
We also do not advice adding persistent information to __RedirectUrl__, as these are log files everywhere on infrastructure components in data centers. __RedirectUrl__ shall instead carry __OneTime__ and __ShortLived__ authorization code we call __redirectCode__, that can be used to retrieved shared payload through an authenticated back channel connection. This is the practice borrowed from [oAuth2 RFC6749](https://tools.ietf.org/html/rfc6749). Following table shows defined redirects and corresponding back chanel endpoints.
=======
#### Redirection and Data Sharing
We assume all three applications FinTechApi, TppConsentSessionApi, AspspOnlineBankingAPI are hosted on different domains. This is, we are not expecting Cookies set by one application to be visible to another application (this might still happen on some local development environment, where everything runs on localhost). 
We also do not advice adding persistent information to __RedirectUrl__, as these are log files everywhere on infrastructure components in data centers. __RedirectUrl__ shall instead carry __OneTime__ and __ShortLived__ authorization code we call __code__, that can be used to retrieved shared payload through an authenticated back channel connection. This is the practice borrowed from [oAuth2 RFC6749](https://tools.ietf.org/html/rfc6749). Following table shows defined redirects and corresponding back chanel endpoints.
>>>>>>> 0efec38d

| Origin Application | Redirecting Application | Response code; Location ; AuthCodeParam; Expiration | Redirect Target Application | Destination Application  | Data EndPoint at Origin Application |
| -- | -- | -- | -- | -- | -- |
<<<<<<< HEAD
| TppBankingApi | FinTechApi | 302 ; /auth ; redirectCode ; 5s | TppConsentSessionApi | TppConsentSessionApi | /loadTppConsentSession |
| TppConsentSessionApi | TppConsentSessionApi | Proprietary banking API. Assume RFC6749. /auth | AspspConsentSessionApi | AspspConsentSessionApi | none |
| AspspConsentSessionApi | AspspConsentSessionApi | 302 ; \[/ok\|/nok\] ; redirectCode ; 5s | TppConsentSessionApi | TppConsentSessionApi | /token |
| TppConsentSessionApi | TppConsentSessionApi | 302 ; \[/ok\|/nok\] ; redirectCode ; 5s | FinTechApi | TppBankingApi | /loadTppConsentSession |
=======
| TppBankingApi | FinTechApi | 302 ; /auth ; code ; 5s | TppConsentSessionApi | TppConsentSessionApi | /loadTppConsentSession |
| TppConsentSessionApi | TppConsentSessionApi | Proprietary banking API. Assume RFC6749. /auth | AspspOnlineBankingAPI | AspspOnlineBankingAPI | none |
| AspspOnlineBankingAPI | AspspOnlineBankingAPI | 302 ; \[/ok\|/nok\] ; code ; 5s | TppConsentSessionApi | TppConsentSessionApi | /token |
| TppConsentSessionApi | TppConsentSessionApi | 302 ; \[/ok\|/nok\] ; code ; 5s | FinTechApi | TppBankingApi | /loadTppConsentSession |
>>>>>>> 0efec38d

#### Keeping Session Information
We assume all three applications FinTechApi, TppConsentSessionApi, AspspOnlineBankingAPI maintain their own session information. This framework uses following terms to name the session information held by an application on the UserAgent of the PSU.

| Application | SessionCookie |
|--|--|
| FinTechApi | Psu2FintechLoginSession |
| TppConsentSessionApi | Psu2TppConsentSession |
| AspspOnlineBankingAPI | Psu2AspspConsentSession |

Session information can also be kept across redirect life cycles. Upon redirecting the UserAgent to another application, the redirecting application can set Cookies that will be resent to the domain with future requests. This way, there will be no need to maintain user session information in temporary databases on the server, thus keeping server tiny.    

### Native App
The UserAgent might be a native application running on a user mobile device or a desktop computer. In this case, redirection might still take place, but with consideration of the physical transition between source and target UI-Application. Following specifications deal with security threads associated with the redirection between UI-Application on a user device: [RFC8252:OAuth 2.0 for Native Apps](https://tools.ietf.org/html/rfc8252),[RFC7636:Proof Key for code Exchange by OAuth Public Clients](https://tools.ietf.org/html/rfc7636) 
For the purpose of kepping the overall architecture of this framework simple, we will require native applications to provide the same behavior as the WebBrowser described above.

### <a name="UserAgentContext"></a> UserAgentContext
All information associated with the PsuUserAgent. Like PSU-IP-Address, PSU-IP-Port, PSU-Accept, PSU-Accept-Charset, PSU-Accept-Encoding, PSU-Accept-Language, PSU-Device-ID, PSU-User-Agent, PSU-Geo-Location, PSU-Http-Method. Many backend API will require provisioning of the UserAgentContext to perform verification of the authenticity of the original PSU request and to customize the response produced for intermediary layers.

### <a name="FinTechUI"></a> FinTechUI
UI Application running on the PsuUserAgent and used by the PSU to access the FinTechApi

### <a name="TppConsentSessionUI"></a> TppConsentSessionUI
UI used by PSU to authorise consent in embedded case.

### <a name="AspsOnlineBankingUI"></a> AspsOnlineBankingUI
This UI manages the interaction between the PSU and the ASPSP in redirect cases.

## <a name="FinTechDC"></a> FinTechDC
Data center environment of the FinTech. Host the FinTechApi.

### <a name="FinTechApi"></a> FinTechApi
Financial web service provided by the FinTech.

### <a name="Psu2FinTechLoginSessionCookie"></a> Psu2FinTechLoginSessionCookie
This is a cookie used to maintain the login session between the FinTechUI and the FinTechApi. As this maintains the login state of the PSU in the FinTechUI, this session can be kept open for the life span of the interaction between the FinTechUI and the FinTechApi.

### <a name="FinTech2TppRedirectionInfoPanel"></a> FinTech2TppRedirectionInfoPanel
This panel will be used to inform the PSU upon redirecting the PSU to the TppConsentSessionApi. This information step is recommended as changes in UI display between the FinTechUI and the TppConsentSessionUI might confuse the PSU.     

## <a name="TppDC"></a> TppDC
Data center environment of the TPP

### <a name="TppBankingApi"></a> TppBankingApi
Tpp backend providing access to ASPSP banking functionality. This interface is not directly accessed by the PSU but by the FinTechApi. FinTechApi will use a FinTech2TppContext to authenticate with the TppBankingApi.

### <a name="TppBankSearchApi"></a> TppBankSearchApi
Repository of banks maintained in the TPP's banking gateway. The banking search API will later present an interface to configure profiles attached to listed banks.

### <a name="TppConsentSessionApi"></a> TppConsentSessionApi
This API is used to perform authorization and consent management for the PSU. In the embedded case, the PSU authorizes the consent via the TppConsentSessionUI. In case of redirection, the psu browser is redirected to the AspspOnlineBankingAPI so that the psu can authorize the consent.
### <a name="BankDescriptor"></a> BankDescriptor
Descriptive information associated with a bank like:
- The name of the Bank
- The address of the bank
- The bank identification code

### <a name="BankProfile"></a> BankProfile
BankingApi profile information associated with a bank like:
- The BankingProtocol used to connect with the bank
- List of Banking services provided by the BankingApi of the bank
- SCA approaches associated with the BankingApi
- ScaUIMetadaData: Screens and field used to collect user authentication data.
- Actions to be performed by the PSU before the Banking Protocol is used.


#### <a name="AisConsentSpec"></a> AisConsentSpec
Specification associated with an AisConsent. This is highly dependent on the BankProfile. Following information might be carried by an AisConsentSpec object:
- recurringIndicator
- validUntil
- frequencyPerDay
- combinedService
- accountAccessTemplate
- availableAccounts[availableAccountsWithBalances, allAccounts]
- allPsd2[allAccounts]

### <a name="FinTech2TppContext"></a> FinTech2TppContext
Information used to identify the FinTech application at the TppBankingApi. For example a FinTech SSL client certificate or an APIKey or an oAuth2 Password Grant Credential.

### <a name="FinTech2TppConsentSession"></a> FinTech2TppConsentSession
Information associated with the consent as exchanged between the FinTechApi and the TppBankingApi. Generally contain:
- Data needed to authorize the FinTechApi (FinTechSSLCertificate, ApiKey, SignedJWT)
- Data needed to customize psu access at the TppConsentSessionApi (showInfoPanel, fintechStateHash)
- Data needed to manage redirection of PSU from the TppConsentSession to the FintechUI like (FinTech-Redirect-URI, TPP-Nok-Redirect- URI, FinTech-Explicit- Authorisation- Preferred, FinTech-Content-Negotiation)

Object also contains information associated with the PSU requesting service if available.
- The identifier of the PSU in the realm of the Tpp FinTech2TppPsuIdentifier

#### <a name="FinTechAuth"></a> FinTechSSLCertificate, ApiKey, SignedJWT
These are credential used by a FinTech to identify themself at the interface of a TppBankingApi. This identifiers are obtained in negotiontiation between FinTech and Tpp prior to accessing the TppBankingApi

#### <a name="FinTech2TppPsuIdentifier"></a> FinTech2TppPsuIdentifier
This is the identifier of the PSU in the FinTech2Tpp relationship. This identifier can be saved once a consent has been sucessfully established to allow for reuse of existing consent in future sessions.

### <a name="Psu2TppConsentSessionCookie"></a> Psu2TppConsentSessionCookie
This is the cookie object used to maintain the consent session between the TppConsentSessionUI and the TppConsentSessionApi

### <a name="TppConsentSessionApi"></a> TppConsentSessionApi
Manages the interaction between the PSU and the TPP.

### <a name="RedirectSessionStoreAPI"></a> RedirectSessionStoreAPI
Storage of temporary redirect sessions. Redirect session are stored only for the duration of the redirect request while redirecting from the TppBankingApi to the TppConsentSessionApi and from the TppConsentSessionApi back to the TppBankingApi.

Consent Data might contain security sentive data like account number or payment information of the PSU. This is the reason why they will be encrypted prior to being temporarily held for the duration of the redirection in the RedirectSessionStoreAPI. So the RedirectSessionStoreAPI will generate a temporary authorization code that contains both the id of the redirect session and the key used to encrypt the content of the redirect session.

Upon request, the RedirectSessionStoreAPI will use the provided authorization code to read and decrypt the consent session and will delete the consent session prior to returning it for the first time to the caller.

### <a name="BankingProtocol"></a> BankingProtocol
Component managing access to a banking interface initiative. WE will have to deal with many protocols like NextGenPSD2, HBCI, OpenBanking UK, PolishAPI.

### <a name="BankingProtocolSelector"></a> BankingProtocolSelector
Help select a banking protocol.

## <a name="AspspDC"></a> AspspDC
Data center environment of the ASPSP

### <a name="AspspBankingApi"></a> AspspBankingApi 
Api banking provided by ASPSP. This interface is not directly accessed by the PSU but by the TppBankingApi. TppBankingApi will use a Tpp2AspspContext to authenticate with the AspspBankingApi.

### <a name="Tpp2AspspContext"></a> Tpp2AspspContext
Information used to identify the Tpp application in the ASPSP environment. Like a TPP QWAC certificate.

### <a name="Tpp2AspspConsentSession"></a> Tpp2AspspConsentSession
Information associated with the consent initialized by the ASPSP. Containing ConsentId, ConsentData, AspspConsentSessionRedirectUrl, ...

### <a name="AspspOnlineBankingAPI"></a> AspspOnlineBankingAPI
Generally the online banking application on an ASPSP. In redirect cases, the ASPSP AspspOnlineBankingAPI establishes a direct session with the PSU to allow the PSU to identify himself, review and authorize the consent. 

### <a name="Psu2AspspConsentSession"></a> Psu2AspspConsentSession
This is a Cookie used to maintain the session between the AspsOnlineBankingUI and the AspspOnlineBankingAPI. As a recommendation, the validity of this Cookie shall be limited to the life span of the consent session. As the AspspOnlineBankingAPI redirects the PSU back to the TppConsentSessionApi up on completion of the consent session. Redirection happens independently on whether the consent was authorized or not.
 
### <a name="RedirectInfoPage"></a> RedirectInfoPage
It is recommended to inform the PSU prior to redirecting the PSU back to the TPP. This UI-Panel will be called RedirectInfoPage. If the ASPSP is using a trusted environment (Native App) and wants to keep the relationship to the PSU alive, it is necessary to store this relationship in a separated Psu2AspspLoginSession.

### <a name="Psu2AspspLoginSession"></a> Psu2AspspLoginSession
This Cookie will be used by the ASPSP to keep a login session of the PSU over the life span of consent session. This will prevent the PSU from performing the login step for upcoming consent sessions.

## <a name="ConsentData"></a> ConsentData    
Specification of the requested consent. BankAccount, frequencyPerDay, validUntil, ..., 
<|MERGE_RESOLUTION|>--- conflicted
+++ resolved
@@ -10,7 +10,7 @@
 
 ### WebBrowser
 
-A Web browser is considered compliant in the context of this framework when it can protect specific information used between the PsuUserDevice and the corresponding server application to track the user session. For session tracking, this framework uses [Cookies RFC6265](https://tools.ietf.org/html/rfc6265). 
+A Web browser is considered compliant in the context of this framework when it can protect specific information used between the PusUserDevice and the the corresponding server application to track the user session. For session tracking, this framework uses [Cookies RFC6265](https://tools.ietf.org/html/rfc6265). 
 
 #### Security Considerations
 The use of cookies provides the most elaborated way to protect a session established between a WebBrowser and server application. We assume a WebBrowser storing a cookie fulfills following requirements:
@@ -22,47 +22,34 @@
 #### Redirection 
 The server can request the WebBrowser to redirect the user to another page by returning a 30\[X\] response code to the WebBrowser. Redirection will generally happens in the same Browser environment. We will be using redirection to switch the user context from one application to another one. Following redirection will generally be found in this framework:
 - FinTechApi to-> TppConsentSessionApi
-- TppConsentSessionApi to-> AspspOnlineBankingAPI
-- AspspOnlineBankingAPI backTo-> TppConsentSessionApi
+- TppConsentSessionApi to-> AspspConsentSessionApi
+- AspspConsentSessionApi backTo-> TppConsentSessionApi
 - TppConsentSessionApi backTo-> FinTechApi
 
-<<<<<<< HEAD
-#### <a name="redirectCode"> </a>Redirection and Data Sharing
+#### Redirection and Data Sharing
 We assume all three applications FinTechApi, TppConsentSessionApi, AspspConsentSessionApi are hosted on different domains. This is, we are not expecting Cookies set by one application to be visible to another application (this might still happen on some local development environment, where everything runs on localhost). 
-We also do not advice adding persistent information to __RedirectUrl__, as these are log files everywhere on infrastructure components in data centers. __RedirectUrl__ shall instead carry __OneTime__ and __ShortLived__ authorization code we call __redirectCode__, that can be used to retrieved shared payload through an authenticated back channel connection. This is the practice borrowed from [oAuth2 RFC6749](https://tools.ietf.org/html/rfc6749). Following table shows defined redirects and corresponding back chanel endpoints.
-=======
-#### Redirection and Data Sharing
-We assume all three applications FinTechApi, TppConsentSessionApi, AspspOnlineBankingAPI are hosted on different domains. This is, we are not expecting Cookies set by one application to be visible to another application (this might still happen on some local development environment, where everything runs on localhost). 
 We also do not advice adding persistent information to __RedirectUrl__, as these are log files everywhere on infrastructure components in data centers. __RedirectUrl__ shall instead carry __OneTime__ and __ShortLived__ authorization code we call __code__, that can be used to retrieved shared payload through an authenticated back channel connection. This is the practice borrowed from [oAuth2 RFC6749](https://tools.ietf.org/html/rfc6749). Following table shows defined redirects and corresponding back chanel endpoints.
->>>>>>> 0efec38d
 
-| Origin Application | Redirecting Application | Response code; Location ; AuthCodeParam; Expiration | Redirect Target Application | Destination Application  | Data EndPoint at Origin Application |
+| Origin Application | Redirecting Application | Response Code; Location ; AuthCodeParam; Expiration | Redirect Target Application | Destination Application  | Data EndPoint at Origin Application |
 | -- | -- | -- | -- | -- | -- |
-<<<<<<< HEAD
-| TppBankingApi | FinTechApi | 302 ; /auth ; redirectCode ; 5s | TppConsentSessionApi | TppConsentSessionApi | /loadTppConsentSession |
+| TppBankingApi | FinTechApi | 302 ; /auth ; code ; 5s | TppConsentSessionApi | TppConsentSessionApi | /loadTppConsentSession |
 | TppConsentSessionApi | TppConsentSessionApi | Proprietary banking API. Assume RFC6749. /auth | AspspConsentSessionApi | AspspConsentSessionApi | none |
-| AspspConsentSessionApi | AspspConsentSessionApi | 302 ; \[/ok\|/nok\] ; redirectCode ; 5s | TppConsentSessionApi | TppConsentSessionApi | /token |
-| TppConsentSessionApi | TppConsentSessionApi | 302 ; \[/ok\|/nok\] ; redirectCode ; 5s | FinTechApi | TppBankingApi | /loadTppConsentSession |
-=======
-| TppBankingApi | FinTechApi | 302 ; /auth ; code ; 5s | TppConsentSessionApi | TppConsentSessionApi | /loadTppConsentSession |
-| TppConsentSessionApi | TppConsentSessionApi | Proprietary banking API. Assume RFC6749. /auth | AspspOnlineBankingAPI | AspspOnlineBankingAPI | none |
-| AspspOnlineBankingAPI | AspspOnlineBankingAPI | 302 ; \[/ok\|/nok\] ; code ; 5s | TppConsentSessionApi | TppConsentSessionApi | /token |
+| AspspConsentSessionApi | AspspConsentSessionApi | 302 ; \[/ok\|/nok\] ; code ; 5s | TppConsentSessionApi | TppConsentSessionApi | /token |
 | TppConsentSessionApi | TppConsentSessionApi | 302 ; \[/ok\|/nok\] ; code ; 5s | FinTechApi | TppBankingApi | /loadTppConsentSession |
->>>>>>> 0efec38d
 
 #### Keeping Session Information
-We assume all three applications FinTechApi, TppConsentSessionApi, AspspOnlineBankingAPI maintain their own session information. This framework uses following terms to name the session information held by an application on the UserAgent of the PSU.
+We assume all three applications FinTechApi, TppConsentSessionApi, AspspConsentSessionApi maintain their own session information. This framework uses following terms to name the session information held by an application on the UserAgent of the PSU.
 
 | Application | SessionCookie |
 |--|--|
 | FinTechApi | Psu2FintechLoginSession |
 | TppConsentSessionApi | Psu2TppConsentSession |
-| AspspOnlineBankingAPI | Psu2AspspConsentSession |
+| AspspConsentSessionApi | Psu2AspspConsentSession |
 
 Session information can also be kept across redirect life cycles. Upon redirecting the UserAgent to another application, the redirecting application can set Cookies that will be resent to the domain with future requests. This way, there will be no need to maintain user session information in temporary databases on the server, thus keeping server tiny.    
 
 ### Native App
-The UserAgent might be a native application running on a user mobile device or a desktop computer. In this case, redirection might still take place, but with consideration of the physical transition between source and target UI-Application. Following specifications deal with security threads associated with the redirection between UI-Application on a user device: [RFC8252:OAuth 2.0 for Native Apps](https://tools.ietf.org/html/rfc8252),[RFC7636:Proof Key for code Exchange by OAuth Public Clients](https://tools.ietf.org/html/rfc7636) 
+The UserAgent might be a native application running on a user mobile device or a desktop computer. In this case, redirection might still take place, but with consideration of the physical transition between source and target UI-Application. Following specifications deal with security threads associated with the redirection between UI-Application on a user device: [RFC8252:OAuth 2.0 for Native Apps](https://tools.ietf.org/html/rfc8252),[RFC7636:Proof Key for Code Exchange by OAuth Public Clients](https://tools.ietf.org/html/rfc7636) 
 For the purpose of kepping the overall architecture of this framework simple, we will require native applications to provide the same behavior as the WebBrowser described above.
 
 ### <a name="UserAgentContext"></a> UserAgentContext
@@ -72,9 +59,9 @@
 UI Application running on the PsuUserAgent and used by the PSU to access the FinTechApi
 
 ### <a name="TppConsentSessionUI"></a> TppConsentSessionUI
-UI used by PSU to authorise consent in embedded case.
+UI used by PSU to authoraise consent in embedded case.
 
-### <a name="AspsOnlineBankingUI"></a> AspsOnlineBankingUI
+### <a name="AspspConsentSessionUI"></a> AspspConsentSessionUI
 This UI manages the interaction between the PSU and the ASPSP in redirect cases.
 
 ## <a name="FinTechDC"></a> FinTechDC
@@ -96,12 +83,10 @@
 Tpp backend providing access to ASPSP banking functionality. This interface is not directly accessed by the PSU but by the FinTechApi. FinTechApi will use a FinTech2TppContext to authenticate with the TppBankingApi.
 
 ### <a name="TppBankSearchApi"></a> TppBankSearchApi
-Repository of banks maintained in the TPP's banking gateway. The banking search API will later present an interface to configure profiles attached to listed banks.
+Repository of banks maintained in the TPP's banking gateway. The banking search API will later presen an interface to configure profiles attached to listed banks.
 
-### <a name="TppConsentSessionApi"></a> TppConsentSessionApi
-This API is used to perform authorization and consent management for the PSU. In the embedded case, the PSU authorizes the consent via the TppConsentSessionUI. In case of redirection, the psu browser is redirected to the AspspOnlineBankingAPI so that the psu can authorize the consent.
 ### <a name="BankDescriptor"></a> BankDescriptor
-Descriptive information associated with a bank like:
+Descriptive information assocaited with a bank like:
 - The name of the Bank
 - The address of the bank
 - The bank identification code
@@ -110,10 +95,9 @@
 BankingApi profile information associated with a bank like:
 - The BankingProtocol used to connect with the bank
 - List of Banking services provided by the BankingApi of the bank
-- SCA approaches associated with the BankingApi
+- SCA approcahes associated with the BankingApi
 - ScaUIMetadaData: Screens and field used to collect user authentication data.
-- Actions to be performed by the PSU before the Banking Protocol is used.
-
+- Actions to be performed by the PSU prior to using the BankingProtocol
 
 #### <a name="AisConsentSpec"></a> AisConsentSpec
 Specification associated with an AisConsent. This is highly dependent on the BankProfile. Following information might be carried by an AisConsentSpec object:
@@ -146,9 +130,6 @@
 ### <a name="Psu2TppConsentSessionCookie"></a> Psu2TppConsentSessionCookie
 This is the cookie object used to maintain the consent session between the TppConsentSessionUI and the TppConsentSessionApi
 
-### <a name="TppConsentSessionApi"></a> TppConsentSessionApi
-Manages the interaction between the PSU and the TPP.
-
 ### <a name="RedirectSessionStoreAPI"></a> RedirectSessionStoreAPI
 Storage of temporary redirect sessions. Redirect session are stored only for the duration of the redirect request while redirecting from the TppBankingApi to the TppConsentSessionApi and from the TppConsentSessionApi back to the TppBankingApi.
 
@@ -166,7 +147,7 @@
 Data center environment of the ASPSP
 
 ### <a name="AspspBankingApi"></a> AspspBankingApi 
-Api banking provided by ASPSP. This interface is not directly accessed by the PSU but by the TppBankingApi. TppBankingApi will use a Tpp2AspspContext to authenticate with the AspspBankingApi.
+Api banking provided by ASPSP. This interface is not directly accessed by the PSU but by the TppBankingApi. TppBankingApi will use a Tpp2AspspContext to authenticate with the TppBankingApi.
 
 ### <a name="Tpp2AspspContext"></a> Tpp2AspspContext
 Information used to identify the Tpp application in the ASPSP environment. Like a TPP QWAC certificate.
@@ -174,14 +155,14 @@
 ### <a name="Tpp2AspspConsentSession"></a> Tpp2AspspConsentSession
 Information associated with the consent initialized by the ASPSP. Containing ConsentId, ConsentData, AspspConsentSessionRedirectUrl, ...
 
-### <a name="AspspOnlineBankingAPI"></a> AspspOnlineBankingAPI
-Generally the online banking application on an ASPSP. In redirect cases, the ASPSP AspspOnlineBankingAPI establishes a direct session with the PSU to allow the PSU to identify himself, review and authorize the consent. 
+### <a name="AspspConsentSessionApi"></a> AspspConsentSessionApi
+Generally the online banking application on an ASPSP. In redirect cases, the ASPSP AspspConsentSessionApi establishes a direct session with the PSU to allow the PSU to identify himself, review and authorize the consent. 
 
 ### <a name="Psu2AspspConsentSession"></a> Psu2AspspConsentSession
-This is a Cookie used to maintain the session between the AspsOnlineBankingUI and the AspspOnlineBankingAPI. As a recommendation, the validity of this Cookie shall be limited to the life span of the consent session. As the AspspOnlineBankingAPI redirects the PSU back to the TppConsentSessionApi up on completion of the consent session. Redirection happens independently on whether the consent was authorized or not.
+This is a Cookie used to maintain the session between the AspspConsentSessionUI and the AspspConsentSessionApi. As a recommendation, the validity of this Cookie shall be limited to the life span of the consent session. As the AspspConsentSessionApi redirects the PSU back to the TppConsentSessionApi up on completion of the consent session. Redirection happens independently on whether the consent was authorized or not.
  
-### <a name="RedirectInfoPage"></a> RedirectInfoPage
-It is recommended to inform the PSU prior to redirecting the PSU back to the TPP. This UI-Panel will be called RedirectInfoPage. If the ASPSP is using a trusted environment (Native App) and wants to keep the relationship to the PSU alive, it is necessary to store this relationship in a separated Psu2AspspLoginSession.
+### <a name="Aspsp2TppRedirectionInfoPanel"></a> Aspsp2TppRedirectionInfoPanel
+It is recommended to inform the PSU prior to redirecting the PSU back to the TPP. This UI-Panel will be called Aspsp2TppRedirectionInfoPanel. If the ASPSP is using a trusted environment (Native App) and wants to keep the relationship to the PSU alive, it is necessary to store this relationship in a separated Psu2AspspLoginSession.
 
 ### <a name="Psu2AspspLoginSession"></a> Psu2AspspLoginSession
 This Cookie will be used by the ASPSP to keep a login session of the PSU over the life span of consent session. This will prevent the PSU from performing the login step for upcoming consent sessions.
