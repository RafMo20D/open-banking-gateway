--- conflicted
+++ resolved
@@ -1,23 +1,8 @@
-<<<<<<< HEAD
-import {
-  async,
-  ComponentFixture,
-  TestBed
-} from '@angular/core/testing';
-
-import {TransactionsConsentReviewComponent} from './transactions-consent-review.component';
-import {RouterTestingModule} from '@angular/router/testing';
-import {
-  FormBuilder,
-  ReactiveFormsModule
-} from '@angular/forms';
-=======
 import {async, ComponentFixture, TestBed} from '@angular/core/testing';
 
 import {TransactionsConsentReviewComponent} from './transactions-consent-review.component';
 import {RouterTestingModule} from '@angular/router/testing';
 import {FormBuilder, ReactiveFormsModule} from '@angular/forms';
->>>>>>> e0e5c599
 import {HttpClientTestingModule} from '@angular/common/http/testing';
 import {ActivatedRoute} from '@angular/router';
 import {of} from 'rxjs';
@@ -27,56 +12,6 @@
 import {Location} from "@angular/common";
 
 describe('TransactionsConsentReviewComponent', () => {
-<<<<<<< HEAD
-  let component: TransactionsConsentReviewComponent;
-  let fixture: ComponentFixture<TransactionsConsentReviewComponent>;
-  let consentAuthorizationService: ConsentAuthorizationService;
-
-  const locationStub = {
-    back: jasmine.createSpy('onBack')
-  };
-
-  beforeEach(async(() => {
-    TestBed.configureTestingModule({
-      declarations: [TransactionsConsentReviewComponent],
-      imports: [RouterTestingModule, ReactiveFormsModule, HttpClientTestingModule],
-      providers: [
-        SessionService,
-        ConsentAuthorizationService,
-        FormBuilder,
-        {provide: Location, useValue: locationStub},
-        {
-          provide: ActivatedRoute,
-          useValue: {parent: {parent: {params: of({authId: StubUtilTests.AUTH_ID})}}}
-        }
-      ]
-    }).compileComponents();
-  }));
-
-  beforeEach(() => {
-    fixture = TestBed.createComponent(TransactionsConsentReviewComponent);
-    component = fixture.componentInstance;
-    fixture.detectChanges();
-    consentAuthorizationService = fixture.debugElement.injector.get(ConsentAuthorizationService);
-  });
-
-  it('should create', () => {
-    expect(component).toBeTruthy();
-  });
-
-  it('should go back after back button is pressed', () => {
-    component.onBack();
-    const location = fixture.debugElement.injector.get(Location);
-    expect(location.back).toHaveBeenCalled();
-  });
-
-  it('should confirm transanction when confirm button is pressed', () => {
-    const consentAuthorizationServiceSpy = spyOn(consentAuthorizationService, 'embeddedUsingPOST').and.returnValue(of());
-    component.onConfirm();
-    fixture.detectChanges();
-    expect(consentAuthorizationServiceSpy).toHaveBeenCalled();
-  })
-=======
     let component: TransactionsConsentReviewComponent;
     let fixture: ComponentFixture<TransactionsConsentReviewComponent>;
     let consentAuthorizationServiceSpy;
@@ -126,6 +61,5 @@
         fixture.detectChanges();
         expect(consentAuthorizationServiceSpy).toHaveBeenCalled();
     })
->>>>>>> e0e5c599
 
 });