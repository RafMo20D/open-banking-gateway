import { async, ComponentFixture, TestBed } from '@angular/core/testing';
import { RouterTestingModule } from '@angular/router/testing';
import { FormBuilder, ReactiveFormsModule } from '@angular/forms';
import { HttpClientTestingModule } from '@angular/common/http/testing';
import { ActivatedRoute } from '@angular/router';
import { Location } from '@angular/common';
import { of } from 'rxjs';
import { StubUtilTests } from '../../../../common/stub-util-tests';
import { SessionService } from '../../../../../common/session.service';
import { TransactionsConsentReviewComponent } from './transactions-consent-review.component';
import { UpdateConsentAuthorizationService } from '../../../../../api';
<<<<<<< HEAD
import { ConsentAuthorizationService } from '../../../../../api/api/consentAuthorization.service';
=======
>>>>>>> d653d4d0

describe('TransactionsConsentReviewComponent', () => {
  let component: TransactionsConsentReviewComponent;
  let fixture: ComponentFixture<TransactionsConsentReviewComponent>;
  let consentAuthorizationServiceSpy;
  let consentAuthorizationService: UpdateConsentAuthorizationService;

  const locationStub = {
    back: jasmine.createSpy('onBack')
  };

  beforeEach(async(() => {
    TestBed.configureTestingModule({
      declarations: [TransactionsConsentReviewComponent],
      imports: [RouterTestingModule, ReactiveFormsModule, HttpClientTestingModule],
      providers: [
        SessionService,
        UpdateConsentAuthorizationService,
        FormBuilder,
        { provide: Location, useValue: locationStub },
        {
          provide: ActivatedRoute,
          useValue: { parent: { parent: { params: of({ authId: StubUtilTests.AUTH_ID }) } } }
        }
      ]
    }).compileComponents();
  }));

  beforeEach(() => {
    fixture = TestBed.createComponent(TransactionsConsentReviewComponent);
    component = fixture.componentInstance;
    fixture.detectChanges();
<<<<<<< HEAD
    consentAuthorizationService = TestBed.get(ConsentAuthorizationService);
=======
    consentAuthorizationService = TestBed.get(UpdateConsentAuthorizationService);
>>>>>>> d653d4d0
  });

  it('should create', () => {
    expect(component).toBeTruthy();
  });

  it('should go back after back button is pressed', () => {
    component.onBack();
    const location = fixture.debugElement.injector.get(Location);
    expect(location.back).toHaveBeenCalled();
  });

  it('should confirm transaction when confirm button is pressed', () => {
    consentAuthorizationServiceSpy = spyOn(consentAuthorizationService, 'embeddedUsingPOST').and.returnValue(of());
    component.onConfirm();
    fixture.detectChanges();
    expect(consentAuthorizationServiceSpy).toHaveBeenCalled();
  });
});<|MERGE_RESOLUTION|>--- conflicted
+++ resolved
@@ -9,10 +9,6 @@
 import { SessionService } from '../../../../../common/session.service';
 import { TransactionsConsentReviewComponent } from './transactions-consent-review.component';
 import { UpdateConsentAuthorizationService } from '../../../../../api';
-<<<<<<< HEAD
-import { ConsentAuthorizationService } from '../../../../../api/api/consentAuthorization.service';
-=======
->>>>>>> d653d4d0
 
 describe('TransactionsConsentReviewComponent', () => {
   let component: TransactionsConsentReviewComponent;
@@ -45,11 +41,7 @@
     fixture = TestBed.createComponent(TransactionsConsentReviewComponent);
     component = fixture.componentInstance;
     fixture.detectChanges();
-<<<<<<< HEAD
-    consentAuthorizationService = TestBed.get(ConsentAuthorizationService);
-=======
     consentAuthorizationService = TestBed.get(UpdateConsentAuthorizationService);
->>>>>>> d653d4d0
   });
 
   it('should create', () => {
