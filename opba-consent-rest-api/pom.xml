--- conflicted
+++ resolved
@@ -5,11 +5,7 @@
   <parent>
     <groupId>de.adorsys.opba</groupId>
     <artifactId>open-banking-gateway</artifactId>
-<<<<<<< HEAD
-    <version>0.1</version>
-=======
     <version>0.0.2</version>
->>>>>>> 7544b54a
     <relativePath>../pom.xml</relativePath>
   </parent>
 
