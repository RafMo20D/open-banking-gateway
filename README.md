--- conflicted
+++ resolved
@@ -18,11 +18,7 @@
 This project is designed to enable contribution from different sources, as the open banking challenge will start with a magnitude of discrepancies in individual bank implementations, even for banks implementing a common standards.
 
 The following picture displays the overall architecture of this banking gateway:
-<<<<<<< HEAD
-![High level architecture](docs/img/open-banking-gateway-arch-04-12-2019.png)
-=======
 ![High level architecture](docs/img/open-banking-gateway-arch-05-12-2019.png)
->>>>>>> eccb9b85
 
 ## Releases and versions
 
