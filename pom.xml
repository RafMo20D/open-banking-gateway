--- conflicted
+++ resolved
@@ -31,13 +31,10 @@
     <modules>
         <module>opba-consent-rest-api</module>
         <module>core</module>
-<<<<<<< HEAD
         <module>sandbox-test</module>
-=======
         <module>opba-banking-rest-api</module>
         <module>opba-embedded-starter</module>
         <module>last-module-codecoverage</module>
->>>>>>> cfafcb5b
     </modules>
 
     <url>https://github.com/adorsys/open-banking-gateway</url>
@@ -62,11 +59,10 @@
             <organization>adorsys GmbH &amp; Co KG</organization>
             <organizationUrl>https://adorsys.de/</organizationUrl>
         </developer>
-
     </developers>
 
     <properties>
-        <!-- common properties -->
+        <!-- Common properties -->
         <maven.compiler.source>${java.version}</maven.compiler.source>
         <maven.compiler.target>${java.version}</maven.compiler.target>
         <ruleset.basedir>${project.basedir}</ruleset.basedir>
@@ -76,50 +72,43 @@
         <maven-enforcer-plugin.version>3.0.0-M2</maven-enforcer-plugin.version>
         <java.version>1.8</java.version>
         <pmd.plugin.version>3.10.0</pmd.plugin.version>
-<<<<<<< HEAD
-        <!-- xs2a version -->
-        <xs2a.version>5.1</xs2a.version>
-        <xs2a-adapter.version>0.0.5</xs2a-adapter.version>
-        <!-- other properties -->
-        <lombok.version>1.18.4</lombok.version>
-
-        <!-- Spring -->
-        <spring-boot.version>2.2.1.RELEASE</spring-boot.version>
-        <!-- Flowable BPMN -->
-        <flowable.version>6.4.2</flowable.version>
-
-        <springfox-swagger2.version>2.9.2</springfox-swagger2.version>
-        <swagger-annotations.version>1.5.20</swagger-annotations.version>
-        <jetbrains.annotations.version>15.0</jetbrains.annotations.version>
-        <lombok.version>1.18.4</lombok.version>
+
+        <!-- Framework libs -->
+        <spring-boot.version>2.2.2.RELEASE</spring-boot.version>
+        <guava.version>28.1-jre</guava.version>
+        <apache.commons-lang3.version>3.9</apache.commons-lang3.version>
         <fasterxml.version>2.10.1</fasterxml.version>
         <fasterxml-data-format.version>2.9.8</fasterxml-data-format.version>
-
-        <jupiter.version>5.4.1</jupiter.version>
-=======
-        <apache.commons-lang3.version>3.9</apache.commons-lang3.version>
-		<spring-boot.version>2.2.2.RELEASE</spring-boot.version>
         <swaggerv3.version>2.1.0</swaggerv3.version>
         <swagger.version>1.5.23</swagger.version>
         <springfox.version>2.9.2</springfox.version>
         <jetbrains.annotations.version>17.0.0</jetbrains.annotations.version>
         <lombok.version>1.18.10</lombok.version>
         <xml-maven-plugin.version>1.0.2</xml-maven-plugin.version>
+        <checkstyle-plugin.version>3.1.0</checkstyle-plugin.version>
+        <spotbugs-plugin.version>3.1.12.2</spotbugs-plugin.version>
+        <maven.jxr.plugin.version>3.0.0</maven.jxr.plugin.version>
+        <bouncycastle.version>1.64</bouncycastle.version>
+        <liquibase.version>3.8.0</liquibase.version>
+
+        <!-- Flowable BPMN -->
+        <flowable.version>6.4.2</flowable.version>
+
+        <!-- Adorsys libs -->
+        <xs2a.version>5.1</xs2a.version>
+        <xs2a-adapter.version>0.0.5</xs2a-adapter.version>
+
+        <!-- Test libs -->
         <jacoco.version>0.8.4</jacoco.version>
         <jupiter.version>5.5.2</jupiter.version>
         <junit.platform.commons.version>1.5.2</junit.platform.commons.version>
         <surefire.version>3.0.0-M3</surefire.version>
         <assertj.version>3.12.2</assertj.version>
-        <checkstyle-plugin.version>3.1.0</checkstyle-plugin.version>
-        <spotbugs-plugin.version>3.1.12.2</spotbugs-plugin.version>
-        <maven.jxr.plugin.version>3.0.0</maven.jxr.plugin.version>
-        <guava.version>28.1-jre</guava.version>
-        <bouncycastle.version>1.64</bouncycastle.version>
         <testcontainers.version>1.12.4</testcontainers.version>
-        <liquibase.version>3.8.0</liquibase.version>
         <slf4j-simple.version>1.7.29</slf4j-simple.version>
+
+        <!-- other properties -->
         <surefireArgLine/>
->>>>>>> cfafcb5b
     </properties>
 
     <repositories>
@@ -195,7 +184,34 @@
                 <groupId>org.jetbrains</groupId>
                 <artifactId>annotations</artifactId>
                 <version>${jetbrains.annotations.version}</version>
-            </dependency>
+                <scope>compile</scope>
+            </dependency>
+            
+            <dependency>
+                <groupId>com.fasterxml.jackson.core</groupId>
+                <artifactId>jackson-annotations</artifactId>
+                <version>${fasterxml.version}</version>
+                <scope>compile</scope>
+            </dependency>
+            <dependency>
+                <groupId>com.fasterxml.jackson.core</groupId>
+                <artifactId>jackson-databind</artifactId>
+                <version>${fasterxml.version}</version>
+                <scope>compile</scope>
+            </dependency>
+            <dependency>
+                <groupId>com.fasterxml.jackson.datatype</groupId>
+                <artifactId>jackson-datatype-jsr310</artifactId>
+                <version>${fasterxml.version}</version>
+                <scope>compile</scope>
+            </dependency>
+
+            <dependency>
+                <groupId>com.fasterxml.jackson.dataformat</groupId>
+                <artifactId>jackson-dataformat-yaml</artifactId>
+                <version>${fasterxml-data-format.version}</version>
+            </dependency>
+
             <dependency>
                 <groupId>com.google.guava</groupId>
                 <artifactId>guava</artifactId>
@@ -212,17 +228,11 @@
                     </exclusion>
                 </exclusions>
             </dependency>
+
             <dependency>
                 <groupId>org.slf4j</groupId>
                 <artifactId>slf4j-api</artifactId>
                 <version>${slf4j-simple.version}</version>
-            </dependency>
-<<<<<<< HEAD
-
-            <dependency>
-                <groupId>com.fasterxml.jackson.dataformat</groupId>
-                <artifactId>jackson-dataformat-yaml</artifactId>
-                <version>${fasterxml-data-format.version}</version>
             </dependency>
 
             <!-- Test -->
@@ -232,9 +242,6 @@
                 <version>${jupiter.version}</version>
                 <scope>test</scope>
             </dependency>
-            
-=======
->>>>>>> cfafcb5b
         </dependencies>
     </dependencyManagement>
 
@@ -262,19 +269,22 @@
             <plugin>
                 <groupId>org.apache.maven.plugins</groupId>
                 <artifactId>maven-pmd-plugin</artifactId>
-                <version>3.12.0</version>
+                <version>${pmd.plugin.version}</version>
                 <configuration>
                     <includeTests>true</includeTests>
+                    <sourceEncoding>${project.build.sourceEncoding}</sourceEncoding>
                     <minimumTokens>100</minimumTokens>
-                    <linkXref>true</linkXref>
                     <targetJdk>${java.version}</targetJdk>
+                    <analysisCache>true</analysisCache>
+                    <linkXRef>false</linkXRef>
                     <rulesets>
                         <ruleset>${maven.multiModuleProjectDirectory}/pmd-ruleset.xml</ruleset>
                     </rulesets>
-                    <failOnViolation>true</failOnViolation>
                     <excludeRoots>
                         <excludeRoot>${maven.multiModuleProjectDirectory}/opba-banking-rest-api/generated</excludeRoot>
                     </excludeRoots>
+                    <failOnViolation>true</failOnViolation>
+                    <printFailingErrors>true</printFailingErrors>
                 </configuration>
                 <executions>
                     <execution>
@@ -288,7 +298,6 @@
                     </execution>
                 </executions>
             </plugin>
-
             <!-- checkstyle -->
             <plugin>
                 <groupId>org.apache.maven.plugins</groupId>
@@ -311,7 +320,6 @@
                     </execution>
                 </executions>
             </plugin>
-
             <!-- code coverage -->
             <plugin>
                 <groupId>org.jacoco</groupId>
@@ -342,9 +350,6 @@
                 </executions>
                 <configuration>
                     <append>true</append>
-                    <excludes>
-                        <!-- Exclude Dagger2 generated code -->
-                    </excludes>
                     <propertyName>surefireArgLine</propertyName>
                 </configuration>
             </plugin>
@@ -382,34 +387,6 @@
                     </execution>
                 </executions>
             </plugin>
-
-
-            <!--
-            <plugin>
-                <groupId>com.github.spotbugs</groupId>
-                <artifactId>spotbugs-maven-plugin</artifactId>
-                <version>${spotbugs-plugin.version}</version>
-                <configuration>
-                    <effort>Max</effort>
-                    <threshold>Low</threshold>
-                    <xmlOutput>true</xmlOutput>
-                    -->
-            <!-- Java11 triggers issue
-            https://github.com/spotbugs/spotbugs/issues/756
-            that is false positive, excluding it
-            -->
-            <!--
-                    <excludeFilterFile>spotbugs-exclude.xml</excludeFilterFile>
-                </configuration>
-                <executions>
-                    <execution>
-                        <goals>
-                            <goal>check</goal>
-                        </goals>
-                    </execution>
-                </executions>
-            </plugin>
-    -->
         </plugins>
     </build>
 
