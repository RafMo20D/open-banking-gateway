<?xml version="1.0" encoding="UTF-8"?>
<!--
  ~ Copyright 2018-2019 adorsys GmbH & Co KG
  ~
  ~ Licensed under the Apache License, Version 2.0 (the "License");
  ~ you may not use this file except in compliance with the License.
  ~ You may obtain a copy of the License at
  ~
  ~ http://www.apache.org/licenses/LICENSE-2.0
  ~
  ~ Unless required by applicable law or agreed to in writing, software
  ~ distributed under the License is distributed on an "AS IS" BASIS,
  ~ WITHOUT WARRANTIES OR CONDITIONS OF ANY KIND, either express or implied.
  ~ See the License for the specific language governing permissions and
  ~ limitations under the License.
  -->

<project xmlns="http://maven.apache.org/POM/4.0.0"
         xmlns:xsi="http://www.w3.org/2001/XMLSchema-instance"
         xsi:schemaLocation="http://maven.apache.org/POM/4.0.0 http://maven.apache.org/xsd/maven-4.0.0.xsd">

    <modelVersion>4.0.0</modelVersion>
    <groupId>de.adorsys.opba</groupId>
    <artifactId>open-banking-gateway</artifactId>
<<<<<<< HEAD
    <version>0.1</version>
=======
    <version>0.0.2</version>
>>>>>>> 7544b54a
    <packaging>pom</packaging>

    <name>Open Banking Gateway</name>
    <description>Provides Access to Banking API</description>

    <modules>
        <module>opba-consent-rest-api</module>
        <module>core</module>
        <module>sandbox-test</module>
        <module>opba-banking-rest-api</module>
        <module>opba-embedded-starter</module>
        <module>last-module-codecoverage</module>
    </modules>

    <url>https://github.com/adorsys/open-banking-gateway</url>

    <licenses>
        <license>
            <name>The Apache License, Version 2.0</name>
            <url>http://www.apache.org/licenses/LICENSE-2.0.txt</url>
        </license>
    </licenses>

    <developers>
        <developer>
            <name>Francis Pouatcha</name>
            <email>fpo@adorsys.de</email>
            <organization>adorsys GmbH &amp; Co KG</organization>
            <organizationUrl>https://adorsys.de/</organizationUrl>
        </developer>
        <developer>
            <name>Denys Golubiev</name>
            <email>dgo@adorsys.de</email>
            <organization>adorsys GmbH &amp; Co KG</organization>
            <organizationUrl>https://adorsys.de/</organizationUrl>
        </developer>
    </developers>

    <properties>
        <!-- Common properties -->
        <maven.compiler.source>${java.version}</maven.compiler.source>
        <maven.compiler.target>${java.version}</maven.compiler.target>
        <ruleset.basedir>${project.basedir}</ruleset.basedir>
        <dependency.locations.enabled>false</dependency.locations.enabled>
        <project.build.sourceEncoding>UTF-8</project.build.sourceEncoding>
        <project.reporting.outputEncoding>UTF-8</project.reporting.outputEncoding>
        <maven-enforcer-plugin.version>3.0.0-M2</maven-enforcer-plugin.version>
        <java.version>1.8</java.version>
        <pmd.plugin.version>3.10.0</pmd.plugin.version>

        <!-- Framework libs -->
        <spring-boot.version>2.2.2.RELEASE</spring-boot.version>
        <guava.version>28.1-jre</guava.version>
        <apache.commons-lang3.version>3.9</apache.commons-lang3.version>
        <fasterxml.version>2.10.1</fasterxml.version>
        <fasterxml-data-format.version>2.9.8</fasterxml-data-format.version>
        <swaggerv3.version>2.1.0</swaggerv3.version>
        <swagger.version>1.5.23</swagger.version>
        <springfox.version>2.9.2</springfox.version>
        <jetbrains.annotations.version>17.0.0</jetbrains.annotations.version>
        <lombok.version>1.18.10</lombok.version>
        <xml-maven-plugin.version>1.0.2</xml-maven-plugin.version>
        <checkstyle-plugin.version>3.1.0</checkstyle-plugin.version>
        <spotbugs-plugin.version>3.1.12.2</spotbugs-plugin.version>
        <maven.jxr.plugin.version>3.0.0</maven.jxr.plugin.version>
        <bouncycastle.version>1.64</bouncycastle.version>
        <liquibase.version>3.8.0</liquibase.version>

        <!-- Flowable BPMN -->
        <flowable.version>6.4.2</flowable.version>

        <!-- Adorsys libs -->
        <xs2a.version>5.1</xs2a.version>
        <xs2a-adapter.version>0.0.5</xs2a-adapter.version>

        <!-- Test libs -->
        <jacoco.version>0.8.4</jacoco.version>
        <jupiter.version>5.5.2</jupiter.version>
        <junit.platform.commons.version>1.5.2</junit.platform.commons.version>
        <surefire.version>3.0.0-M3</surefire.version>
        <assertj.version>3.12.2</assertj.version>
        <testcontainers.version>1.12.4</testcontainers.version>
        <slf4j-simple.version>1.7.29</slf4j-simple.version>

        <!-- other properties -->
        <surefireArgLine/>
    </properties>

    <repositories>
        <repository>
            <id>spring-milestones</id>
            <name>Spring Milestones</name>
            <url>http://repo.spring.io/milestone</url>
            <snapshots>
                <enabled>false</enabled>
            </snapshots>
        </repository>
        <repository>
            <id>snapshots-repo</id>
            <url>https://oss.sonatype.org/content/repositories/snapshots</url>
            <releases>
                <enabled>false</enabled>
            </releases>
            <snapshots>
                <enabled>true</enabled>
            </snapshots>
        </repository>
    </repositories>

    <dependencyManagement>
        <dependencies>
            <dependency>
                <groupId>org.apache.commons</groupId>
                <artifactId>commons-lang3</artifactId>
                <version>${apache.commons-lang3.version}</version>
            </dependency>
            <!-- swagger -->
            <dependency>
                <groupId>io.swagger.core.v3</groupId>
                <artifactId>swagger-annotations</artifactId>
                <version>${swaggerv3.version}</version>
            </dependency>

            <dependency>
                <groupId>io.swagger</groupId>
                <artifactId>swagger-annotations</artifactId>
                <version>${swagger.version}</version>
            </dependency>

            <dependency>
                <groupId>io.springfox</groupId>
                <artifactId>springfox-swagger2</artifactId>
                <version>${springfox.version}</version>
            </dependency>

            <dependency>
                <groupId>io.springfox</groupId>
                <artifactId>springfox-swagger-ui</artifactId>
                <version>${springfox.version}</version>
            </dependency>

            <!-- Spring Boot -->
            <dependency>
                <groupId>org.springframework.boot</groupId>
                <artifactId>spring-boot-dependencies</artifactId>
                <version>${spring-boot.version}</version>
                <type>pom</type>
                <scope>import</scope>
            </dependency>

            <!-- Lombok -->
            <dependency>
                <groupId>org.projectlombok</groupId>
                <artifactId>lombok</artifactId>
                <version>${lombok.version}</version>
            </dependency>

            <dependency>
                <groupId>org.jetbrains</groupId>
                <artifactId>annotations</artifactId>
                <version>${jetbrains.annotations.version}</version>
                <scope>compile</scope>
            </dependency>

            <dependency>
                <groupId>com.fasterxml.jackson.core</groupId>
                <artifactId>jackson-annotations</artifactId>
                <version>${fasterxml.version}</version>
                <scope>compile</scope>
            </dependency>
            <dependency>
                <groupId>com.fasterxml.jackson.core</groupId>
                <artifactId>jackson-databind</artifactId>
                <version>${fasterxml.version}</version>
                <scope>compile</scope>
            </dependency>
            <dependency>
                <groupId>com.fasterxml.jackson.datatype</groupId>
                <artifactId>jackson-datatype-jsr310</artifactId>
                <version>${fasterxml.version}</version>
                <scope>compile</scope>
            </dependency>

            <dependency>
                <groupId>com.fasterxml.jackson.dataformat</groupId>
                <artifactId>jackson-dataformat-yaml</artifactId>
                <version>${fasterxml-data-format.version}</version>
            </dependency>

            <dependency>
                <groupId>com.google.guava</groupId>
                <artifactId>guava</artifactId>
                <version>${guava.version}</version>
            </dependency>
            <dependency>
                <groupId>org.liquibase</groupId>
                <artifactId>liquibase-core</artifactId>
                <version>${liquibase.version}</version>
                <exclusions>
                    <exclusion>
                        <groupId>ch.qos.logback</groupId>
                        <artifactId>logback-classic</artifactId>
                    </exclusion>
                </exclusions>
            </dependency>

            <dependency>
                <groupId>org.slf4j</groupId>
                <artifactId>slf4j-api</artifactId>
                <version>${slf4j-simple.version}</version>
            </dependency>

            <!-- Test -->
            <dependency>
                <groupId>org.junit.jupiter</groupId>
                <artifactId>junit-jupiter</artifactId>
                <version>${jupiter.version}</version>
                <scope>test</scope>
            </dependency>
        </dependencies>
    </dependencyManagement>

    <build>
        <plugins>
            <!-- lombok -->
            <plugin>
                <groupId>org.apache.maven.plugins</groupId>
                <artifactId>maven-compiler-plugin</artifactId>
                <version>3.8.0</version>
                <configuration>
                    <source>${java.version}</source>
                    <target>${java.version}</target>
                    <annotationProcessorPaths>
                        <path>
                            <groupId>org.projectlombok</groupId>
                            <artifactId>lombok</artifactId>
                            <version>${lombok.version}</version>
                        </path>
                    </annotationProcessorPaths>
                </configuration>
            </plugin>

            <!-- pmd -->
            <plugin>
                <groupId>org.apache.maven.plugins</groupId>
                <artifactId>maven-pmd-plugin</artifactId>
                <version>${pmd.plugin.version}</version>
                <configuration>
                    <includeTests>true</includeTests>
                    <sourceEncoding>${project.build.sourceEncoding}</sourceEncoding>
                    <minimumTokens>100</minimumTokens>
                    <targetJdk>${java.version}</targetJdk>
                    <analysisCache>true</analysisCache>
                    <linkXRef>false</linkXRef>
                    <rulesets>
                        <ruleset>${maven.multiModuleProjectDirectory}/backend.pmd-ruleset.xml</ruleset>
                    </rulesets>
                    <excludeRoots>
                        <excludeRoot>${maven.multiModuleProjectDirectory}/opba-banking-rest-api/generated</excludeRoot>
                    </excludeRoots>
                    <failOnViolation>true</failOnViolation>
                    <printFailingErrors>true</printFailingErrors>
                </configuration>
                <executions>
                    <execution>
                        <phase>test</phase>
                        <goals>
                            <goal>pmd</goal>
                            <goal>cpd</goal>
                            <goal>cpd-check</goal>
                            <goal>check</goal>
                        </goals>
                    </execution>
                </executions>
            </plugin>
            <!-- checkstyle -->
            <plugin>
                <groupId>org.apache.maven.plugins</groupId>
                <artifactId>maven-checkstyle-plugin</artifactId>
                <version>${checkstyle-plugin.version}</version>
                <configuration>
                    <configLocation>backend.checkstyle.xml</configLocation>
                    <encoding>UTF-8</encoding>
                    <consoleOutput>true</consoleOutput>
                    <failsOnError>true</failsOnError>
                    <linkXRef>false</linkXRef>
                </configuration>
                <executions>
                    <execution>
                        <id>validate</id>
                        <phase>validate</phase>
                        <goals>
                            <goal>check</goal>
                        </goals>
                    </execution>
                </executions>
            </plugin>
            <!-- code coverage -->
            <plugin>
                <groupId>org.jacoco</groupId>
                <artifactId>jacoco-maven-plugin</artifactId>
                <version>${jacoco.version}</version>
                <executions>
                    <execution>
                        <id>prepare-agent</id>
                        <phase>validate</phase>
                        <goals>
                            <goal>prepare-agent</goal>
                        </goals>
                    </execution>
                    <execution>
                        <id>report</id>
                        <phase>test</phase>
                        <goals>
                            <goal>report</goal>
                        </goals>
                    </execution>
                    <execution>
                        <id>report-aggregate</id>
                        <phase>package</phase>
                        <goals>
                            <goal>report-aggregate</goal>
                        </goals>
                    </execution>
                </executions>
                <configuration>
                    <append>true</append>
                    <propertyName>surefireArgLine</propertyName>
                </configuration>
            </plugin>

            <!-- junit tests -->
            <plugin>
                <groupId>org.apache.maven.plugins</groupId>
                <artifactId>maven-surefire-plugin</artifactId>
                <version>${surefire.version}</version>
                <configuration>
                    <argLine>${surefireArgLine}</argLine>
                </configuration>
            </plugin>

            <!-- integration tests -->
            <plugin>
                <groupId>org.apache.maven.plugins</groupId>
                <artifactId>maven-failsafe-plugin</artifactId>
                <version>3.0.0-M3</version>
                <configuration>
                    <classpathDependencyScopeExclude>provided</classpathDependencyScopeExclude>
                </configuration>
                <executions>
                    <execution>
                        <id>integration-test</id>
                        <goals>
                            <goal>integration-test</goal>
                        </goals>
                    </execution>
                    <execution>
                        <id>verify</id>
                        <goals>
                            <goal>verify</goal>
                        </goals>
                    </execution>
                </executions>
            </plugin>
        </plugins>
    </build>

    <reporting>
        <plugins>
            <plugin>
                <groupId>org.apache.maven.plugins</groupId>
                <artifactId>maven-jxr-plugin</artifactId>
                <version>${maven.jxr.plugin.version}</version>
            </plugin>
        </plugins>
    </reporting>

    <scm>
        <connection>scm:git@github.com:adorsys/open-banking-gateway.git</connection>
        <developerConnection>scm:git:git@github.com:adorsys/open-banking-gateway.git</developerConnection>
        <url>git@github.com:adorsys/open-banking-gateway.git</url>
        <tag>HEAD</tag>
    </scm>

    <profiles>
        <profile>
            <id>release</id>
            <build>
                <plugins>

                    <plugin>
                        <groupId>org.sonatype.plugins</groupId>
                        <artifactId>nexus-staging-maven-plugin</artifactId>
                        <version>1.6.8</version>
                        <extensions>true</extensions>
                        <configuration>
                            <serverId>sonatype</serverId>
                            <nexusUrl>https://oss.sonatype.org/</nexusUrl>
                            <autoReleaseAfterClose>true</autoReleaseAfterClose>
                        </configuration>
                    </plugin>

                    <plugin>
                        <groupId>org.apache.maven.plugins</groupId>
                        <artifactId>maven-source-plugin</artifactId>
                        <version>3.0.1</version>
                        <executions>
                            <execution>
                                <id>attach-sources</id>
                                <goals>
                                    <goal>jar-no-fork</goal>
                                </goals>
                            </execution>
                        </executions>
                    </plugin>

                    <plugin>
                        <groupId>org.apache.maven.plugins</groupId>
                        <artifactId>maven-gpg-plugin</artifactId>
                        <version>1.6</version>
                        <configuration>
                        </configuration>
                        <executions>
                            <execution>
                                <id>sign-artifacts</id>
                                <phase>verify</phase>
                                <goals>
                                    <goal>sign</goal>
                                </goals>
                            </execution>
                        </executions>
                    </plugin>

                    <plugin>
                        <groupId>org.apache.maven.plugins</groupId>
                        <artifactId>maven-javadoc-plugin</artifactId>
                        <configuration>
                            <doclint>none</doclint>
                        </configuration>
                        <executions>
                            <execution>
                                <id>attach-javadocs</id>
                                <phase>package</phase>
                                <goals>
                                    <goal>jar</goal>
                                </goals>
                            </execution>
                        </executions>
                    </plugin>
                </plugins>
            </build>
        </profile>

    </profiles>

    <distributionManagement>
        <repository>
            <id>sonatype</id>
            <url>https://oss.sonatype.org/service/local/staging/deploy/maven2</url>
        </repository>
        <snapshotRepository>
            <id>sonatype</id>
            <url>https://oss.sonatype.org/content/repositories/snapshots</url>
        </snapshotRepository>
    </distributionManagement>

</project><|MERGE_RESOLUTION|>--- conflicted
+++ resolved
@@ -22,11 +22,7 @@
     <modelVersion>4.0.0</modelVersion>
     <groupId>de.adorsys.opba</groupId>
     <artifactId>open-banking-gateway</artifactId>
-<<<<<<< HEAD
-    <version>0.1</version>
-=======
     <version>0.0.2</version>
->>>>>>> 7544b54a
     <packaging>pom</packaging>
 
     <name>Open Banking Gateway</name>
