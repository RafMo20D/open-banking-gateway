--- conflicted
+++ resolved
@@ -77,12 +77,8 @@
         <spring-boot.version>2.2.2.RELEASE</spring-boot.version>
         <guava.version>28.1-jre</guava.version>
         <apache.commons-lang3.version>3.9</apache.commons-lang3.version>
-<<<<<<< HEAD
         <fasterxml.version>2.10.1</fasterxml.version>
         <fasterxml-data-format.version>2.9.8</fasterxml-data-format.version>
-=======
-    <spring-boot.version>2.2.2.RELEASE</spring-boot.version>
->>>>>>> 4eebe498
         <swaggerv3.version>2.1.0</swaggerv3.version>
         <swagger.version>1.5.23</swagger.version>
         <springfox.version>2.9.2</springfox.version>
@@ -190,7 +186,7 @@
                 <version>${jetbrains.annotations.version}</version>
                 <scope>compile</scope>
             </dependency>
-            
+
             <dependency>
                 <groupId>com.fasterxml.jackson.core</groupId>
                 <artifactId>jackson-annotations</artifactId>
