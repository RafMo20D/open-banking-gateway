--- conflicted
+++ resolved
@@ -1,20 +1,12 @@
 package de.adorsys.opba.fintech.impl.service;
 
 import de.adorsys.opba.fintech.api.model.generated.LoginRequest;
-<<<<<<< HEAD
 import de.adorsys.opba.fintech.impl.database.entities.CookieEntity;
 import de.adorsys.opba.fintech.impl.database.entities.UserEntity;
 import de.adorsys.opba.fintech.impl.database.repositories.UserRepository;
 import org.springframework.beans.factory.annotation.Autowired;
 import org.springframework.context.annotation.Configuration;
 import org.springframework.transaction.annotation.Transactional;
-=======
-import de.adorsys.opba.fintech.api.model.generated.UserProfile;
-import lombok.Builder;
-import lombok.Getter;
-import lombok.Setter;
-import org.springframework.stereotype.Service;
->>>>>>> 0d2424e0
 
 import java.time.OffsetDateTime;
 import java.util.ArrayList;
@@ -25,9 +17,9 @@
  * This is just a dummy authorization.
  * All users are accepted. Password allways has to be 1234, otherwise login fails
  */
-@Service
+@Configuration
 public class AuthorizeService {
-    private static final boolean CHECK_SESSION_COOKIE_TOO = false;
+    private static final boolean CHECK_SESSION_COOKIE_TODO = false;
     private static final String SESSION_COOKIE_NAME = "SESSION-COOKIE";
     private static final String XSRF_TOKEN_COOKIE_NAME = "XSRF-TOKEN";
     private static final String UNIVERSAL_PASSWORD = "1234";
@@ -87,7 +79,7 @@
             return false;
         }
 
-        if (!CHECK_SESSION_COOKIE_TOO) {
+        if (!CHECK_SESSION_COOKIE_TODO) {
             return true;
         }
             for (CookieEntity cookie : optionalUserEntity.get().getCookies()) {
