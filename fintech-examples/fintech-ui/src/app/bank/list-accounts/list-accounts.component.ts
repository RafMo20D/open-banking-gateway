<<<<<<< HEAD
import {Component, OnInit} from '@angular/core';
import {AccountDetails} from '../../api';
import {ActivatedRoute, Router} from '@angular/router';
import {AisService} from '../services/ais.service';
import {RedirectStruct} from '../redirect-page/redirect-struct';
=======
import { Component, OnInit } from '@angular/core';
import { AccountDetails } from '../../api';
import { ActivatedRoute, Router } from '@angular/router';
import { AisService } from '../services/ais.service';
import { RedirectStruct } from '../redirect-page/redirect-struct';
>>>>>>> d0f8f49c
import {HeaderConfig} from '../../models/consts';
import {StorageService} from '../../services/storage.service';

@Component({
  selector: 'app-list-accounts',
  templateUrl: './list-accounts.component.html',
  styleUrls: ['./list-accounts.component.scss']
})
export class ListAccountsComponent implements OnInit {
  accounts: AccountDetails[];
  selectedAccount: string;
  bankId = '';

<<<<<<< HEAD
  constructor(
    private router: Router,
    private route: ActivatedRoute,
    private aisService: AisService,
    private storageService: StorageService) {
  }
=======
  constructor(private router: Router,
              private route: ActivatedRoute,
              private aisService: AisService,
              private storageService: StorageService) {}
>>>>>>> d0f8f49c

  ngOnInit() {
    this.bankId = this.route.snapshot.paramMap.get('bankid');
    this.loadAccount();
  }

  selectAccount(id) {
    this.selectedAccount = id;
  }

  isSelected(id) {
    return id === this.selectedAccount ? 'selected' : 'unselected';
  }

  private loadAccount(): void {
    this.aisService.getAccounts(this.bankId).subscribe(response => {
      switch (response.status) {
        case 202:
          const location = encodeURIComponent(response.headers.get(HeaderConfig.HEADER_FIELD_LOCATION));
          this.storageService.setAuthId(response.headers.get(HeaderConfig.HEADER_FIELD_AUTH_ID));
          this.storageService.setXsrfToken(response.headers.get(HeaderConfig.HEADER_FIELD_X_XSRF_TOKEN));
          this.storageService.setRedirectActive(true);
          const r = new RedirectStruct();
          r.okUrl = location;
          r.cancelUrl = this.router.url.replace('/account', ''); // TODO this is wrong, server has to be called to get new sessionCookie
          this.router.navigate(['redirect', JSON.stringify(r)], {relativeTo: this.route});
          break;
        case 200:
          this.accounts = response.body.accounts;
      }
    });
  }
}<|MERGE_RESOLUTION|>--- conflicted
+++ resolved
@@ -1,16 +1,8 @@
-<<<<<<< HEAD
-import {Component, OnInit} from '@angular/core';
-import {AccountDetails} from '../../api';
-import {ActivatedRoute, Router} from '@angular/router';
-import {AisService} from '../services/ais.service';
-import {RedirectStruct} from '../redirect-page/redirect-struct';
-=======
 import { Component, OnInit } from '@angular/core';
 import { AccountDetails } from '../../api';
 import { ActivatedRoute, Router } from '@angular/router';
 import { AisService } from '../services/ais.service';
 import { RedirectStruct } from '../redirect-page/redirect-struct';
->>>>>>> d0f8f49c
 import {HeaderConfig} from '../../models/consts';
 import {StorageService} from '../../services/storage.service';
 
@@ -24,19 +16,10 @@
   selectedAccount: string;
   bankId = '';
 
-<<<<<<< HEAD
-  constructor(
-    private router: Router,
-    private route: ActivatedRoute,
-    private aisService: AisService,
-    private storageService: StorageService) {
-  }
-=======
   constructor(private router: Router,
               private route: ActivatedRoute,
               private aisService: AisService,
               private storageService: StorageService) {}
->>>>>>> d0f8f49c
 
   ngOnInit() {
     this.bankId = this.route.snapshot.paramMap.get('bankid');
@@ -62,7 +45,7 @@
           const r = new RedirectStruct();
           r.okUrl = location;
           r.cancelUrl = this.router.url.replace('/account', ''); // TODO this is wrong, server has to be called to get new sessionCookie
-          this.router.navigate(['redirect', JSON.stringify(r)], {relativeTo: this.route});
+          this.router.navigate(['redirect', JSON.stringify(r)], { relativeTo: this.route });
           break;
         case 200:
           this.accounts = response.body.accounts;
