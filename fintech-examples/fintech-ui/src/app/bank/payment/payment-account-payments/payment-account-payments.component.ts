--- conflicted
+++ resolved
@@ -14,7 +14,7 @@
 })
 export class PaymentAccountPaymentsComponent implements OnInit {
   public static ROUTE = 'payments';
-  list: PaymentInitiationWithStatusResponse[];
+  list : PaymentInitiationWithStatusResponse[];
 
   constructor(
     private router: Router,
@@ -22,22 +22,20 @@
     private fintechRetrieveAllSinglePaymentsService: FintechRetrieveAllSinglePaymentsService
   ) {}
 
+
   ngOnInit() {
     const bankId = this.route.snapshot.paramMap.get('bankid');
     const accountId = this.route.snapshot.paramMap.get('accountid');
-    this.fintechRetrieveAllSinglePaymentsService
-      .retrieveAllSinglePayments(bankId, accountId, '', '', 'response')
+    this.fintechRetrieveAllSinglePaymentsService.retrieveAllSinglePayments(bankId, accountId, '', '', 'response')
       .pipe(map(response => response))
-      .subscribe(response => {
-        this.list = response.body;
-      });
+      .subscribe(
+        response => {
+          this.list = response.body;
+        }
+      );
   }
 
-<<<<<<< HEAD
-  initiateSinglePayment() {
-=======
   initiateSinglePayment( ) {
->>>>>>> 379c6101
     console.log('go to initiate');
     this.router.navigate(['../initiate'], { relativeTo: this.route });
   }
