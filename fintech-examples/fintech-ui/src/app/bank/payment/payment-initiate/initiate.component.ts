--- conflicted
+++ resolved
@@ -23,19 +23,13 @@
   debitorIban = '';
   paymentRequiresAuthentication = false
   paymentForm: FormGroup;
-<<<<<<< HEAD
-=======
 
->>>>>>> 379c6101
   constructor(
     private formBuilder: FormBuilder,
     private fintechSinglePaymentInitiationService: FintechSinglePaymentInitiationService,
     private router: Router,
     private route: ActivatedRoute,
-<<<<<<< HEAD
-=======
     private settingsService: SettingsService,
->>>>>>> 379c6101
     private storageService: StorageService
   ) {
     this.bankId = this.route.snapshot.paramMap.get('bankid');
@@ -73,11 +67,8 @@
     paymentRequest.debitorIban = this.debitorIban;
     paymentRequest.purpose = this.paymentForm.getRawValue().purpose;
     this.fintechSinglePaymentInitiationService
-<<<<<<< HEAD
-      .initiateSinglePayment(this.bankId, this.accountId, '', '', okurl, notOkUrl, paymentRequest, 'response')
-=======
-      .initiateSinglePayment(this.bankId, this.accountId, '', '', okurl, notOkUrl, paymentRequest, this.paymentRequiresAuthentication, 'response')
->>>>>>> 379c6101
+      .initiateSinglePayment(this.bankId, this.accountId, '', '', okurl, notOkUrl, paymentRequest,
+        this.paymentRequiresAuthentication, 'response')
       .pipe(map(response => response))
       .subscribe(response => {
         console.log('response status of payment call is ', response.status);
