import { Injectable } from '@angular/core';
import { Router } from '@angular/router';
import { Observable } from 'rxjs';
import { map } from 'rxjs/operators';
import { FinTechAuthorizationService } from '../api';
import { Credentials } from '../models/credentials.model';
import { Consts } from '../common/consts';
import { DocumentCookieService } from './document-cookie.service';
import { LogException } from '../common/LogException';

@Injectable({
  providedIn: 'root'
})
export class AuthService {
  constructor(
    private router: Router,
    private finTechAuthorizationService: FinTechAuthorizationService,
    private cookieService: DocumentCookieService
  ) {}

  login(credentials: Credentials): Observable<boolean> {
    return this.finTechAuthorizationService.loginPOST('', credentials, 'response').pipe(
      map(response => {
        this.cookieService.getAll().forEach(cookie => console.log('cookie after login :' + cookie));
        localStorage.setItem(Consts.LOCAL_STORAGE_USERNAME, credentials.username);
        return response.ok;
      })
    );
  }

<<<<<<< HEAD
  logout(): void {
    localStorage.clear();
    console.log('before logout get all cookies is ', JSON.stringify(this.cookieService.getAll()));

    this.cookieService.deleteAll('/');
    const xsrftoken = this.cookieService.get(Consts.XSRF_TOKEN);
    if (xsrftoken !== undefined) {
      console.error('logut did not work, xsrf-token-cookie still exists');
    }
    this.openLoginPage();
=======
  logout(): Observable<boolean> {
    console.log('start logout');
    return this.finTechAuthorizationService.logoutPOST('', '', 'response').pipe(
      map(response => {
        if (response.ok) {
          console.log('logout confirmed by server');
          localStorage.clear();
          this.cookieService.delete(Consts.COOKIE_NAME_XSRF_TOKEN);
          this.cookieService.delete(Consts.COOKIE_NAME_SESSION_COOKIE);
          this.cookieService.getAll().forEach(cookie => console.log('cookie after logout :' + cookie));
          this.openLoginPage();
        } else {
          console.error('log off not possible due to server response:' + response.status);
        }
        return response.ok;
      })
    );
>>>>>>> 2f92ef12
  }

  openLoginPage() {
    this.router.navigate(['/login']);
  }
}<|MERGE_RESOLUTION|>--- conflicted
+++ resolved
@@ -28,18 +28,6 @@
     );
   }
 
-<<<<<<< HEAD
-  logout(): void {
-    localStorage.clear();
-    console.log('before logout get all cookies is ', JSON.stringify(this.cookieService.getAll()));
-
-    this.cookieService.deleteAll('/');
-    const xsrftoken = this.cookieService.get(Consts.XSRF_TOKEN);
-    if (xsrftoken !== undefined) {
-      console.error('logut did not work, xsrf-token-cookie still exists');
-    }
-    this.openLoginPage();
-=======
   logout(): Observable<boolean> {
     console.log('start logout');
     return this.finTechAuthorizationService.logoutPOST('', '', 'response').pipe(
@@ -57,7 +45,6 @@
         return response.ok;
       })
     );
->>>>>>> 2f92ef12
   }
 
   openLoginPage() {
