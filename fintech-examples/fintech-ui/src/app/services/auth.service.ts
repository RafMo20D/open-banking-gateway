<<<<<<< HEAD
import {Injectable} from '@angular/core';
import {Router} from '@angular/router';
import {Observable} from 'rxjs';
import {map, subscribeOn} from 'rxjs/operators';
import {FinTechAuthorizationService} from '../api';
import {Credentials} from '../models/credentials.model';
import {Consts} from '../common/consts';
import {DocumentCookieService} from './document-cookie.service';
import {LocalStorage} from "../common/local-storage";
=======
import { Injectable } from '@angular/core';
import { Router } from '@angular/router';
import { Observable } from 'rxjs';
import { map } from 'rxjs/operators';
import { FinTechAuthorizationService } from '../api';
import { Credentials } from '../models/credentials.model';
import { Consts } from '../common/consts';
import { DocumentCookieService } from './document-cookie.service';
>>>>>>> cab0833c

@Injectable({
  providedIn: 'root'
})
export class AuthService {
  constructor(
    private router: Router,
    private finTechAuthorizationService: FinTechAuthorizationService,
    private cookieService: DocumentCookieService
  ) {}

  login(credentials: Credentials): Observable<boolean> {
    this.logout();
    return this.finTechAuthorizationService.loginPOST('', credentials, 'response').pipe(
      map(response => {
        this.cookieService.getAll().forEach(cookie => console.log('cookie after login :' + cookie));
        LocalStorage.login(response.headers.get(Consts.HEADER_FIELD_X_XSRF_TOKEN));
        if (!LocalStorage.isLoggedIn()) {
          console.log("login not sucessfull");
          this.openLoginPage();
        }
        localStorage.setItem(Consts.LOCAL_STORAGE_USERNAME, credentials.username);
        return response.ok;
      })
    );
  }

  logout(): Observable<any> {
    console.log('start logout');
<<<<<<< HEAD
    return this.finTechAuthorizationService.logoutPOST('', '', 'response').pipe(
      map(
        response => {
          console.log("got response from server");
          localStorage.clear();
          this.cookieService.delete(Consts.COOKIE_NAME_SESSION);
          LocalStorage.logout();
          this.cookieService.getAll().forEach(cookie => console.log('cookie after logout :' + cookie));
          this.openLoginPage();
          return response.ok;
        },
        error => {
          console.error('logout with error');
        }
    ));
=======
    return this.finTechAuthorizationService.logoutPOST('', '', 'response');
  }

  deleteAllCookies() {
    localStorage.clear();
    this.cookieService.delete(Consts.COOKIE_NAME_XSRF_TOKEN);
    this.cookieService.delete(Consts.COOKIE_NAME_SESSION_COOKIE);
    this.cookieService.getAll().forEach(cookie => console.log('cookie after logout :' + cookie));
>>>>>>> cab0833c
  }

  openLoginPage() {
    this.router.navigate(['/login']);
  }
}<|MERGE_RESOLUTION|>--- conflicted
+++ resolved
@@ -1,4 +1,3 @@
-<<<<<<< HEAD
 import {Injectable} from '@angular/core';
 import {Router} from '@angular/router';
 import {Observable} from 'rxjs';
@@ -8,16 +7,6 @@
 import {Consts} from '../common/consts';
 import {DocumentCookieService} from './document-cookie.service';
 import {LocalStorage} from "../common/local-storage";
-=======
-import { Injectable } from '@angular/core';
-import { Router } from '@angular/router';
-import { Observable } from 'rxjs';
-import { map } from 'rxjs/operators';
-import { FinTechAuthorizationService } from '../api';
-import { Credentials } from '../models/credentials.model';
-import { Consts } from '../common/consts';
-import { DocumentCookieService } from './document-cookie.service';
->>>>>>> cab0833c
 
 @Injectable({
   providedIn: 'root'
@@ -30,7 +19,7 @@
   ) {}
 
   login(credentials: Credentials): Observable<boolean> {
-    this.logout();
+    LocalStorage.logout();
     return this.finTechAuthorizationService.loginPOST('', credentials, 'response').pipe(
       map(response => {
         this.cookieService.getAll().forEach(cookie => console.log('cookie after login :' + cookie));
@@ -47,7 +36,6 @@
 
   logout(): Observable<any> {
     console.log('start logout');
-<<<<<<< HEAD
     return this.finTechAuthorizationService.logoutPOST('', '', 'response').pipe(
       map(
         response => {
@@ -63,16 +51,6 @@
           console.error('logout with error');
         }
     ));
-=======
-    return this.finTechAuthorizationService.logoutPOST('', '', 'response');
-  }
-
-  deleteAllCookies() {
-    localStorage.clear();
-    this.cookieService.delete(Consts.COOKIE_NAME_XSRF_TOKEN);
-    this.cookieService.delete(Consts.COOKIE_NAME_SESSION_COOKIE);
-    this.cookieService.getAll().forEach(cookie => console.log('cookie after logout :' + cookie));
->>>>>>> cab0833c
   }
 
   openLoginPage() {
