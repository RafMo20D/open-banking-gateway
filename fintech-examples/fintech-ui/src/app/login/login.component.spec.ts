import { async, ComponentFixture, TestBed } from '@angular/core/testing';
import { ReactiveFormsModule } from '@angular/forms';
import { HttpClientModule } from '@angular/common/http';
import { Router } from '@angular/router';
import { RouterTestingModule } from '@angular/router/testing';
import { By } from '@angular/platform-browser';

import { LoginComponent } from './login.component';
import { BankSearchComponent } from '../bank-search/bank-search.component';

import { BankSearchModule } from '../bank-search/bank-search.module';

import { DocumentCookieService } from '../services/document-cookie.service';
import { AuthService } from '../services/auth.service';
<<<<<<< HEAD
=======
import { of } from 'rxjs';
>>>>>>> 9f2a3832

xdescribe('LoginComponent', () => {
  let component: LoginComponent;
  let fixture: ComponentFixture<LoginComponent>;
  let authService: AuthService;
  let authServiceSpy;
  let el: HTMLElement;
  let router: Router;

  beforeEach(async(() => {
    TestBed.configureTestingModule({
      imports: [
        BankSearchModule,
        ReactiveFormsModule,
        HttpClientModule,
        RouterTestingModule.withRoutes([{ path: 'search', component: BankSearchComponent }])
      ],
      providers: [AuthService, DocumentCookieService],
      declarations: [LoginComponent]
    }).compileComponents();
  }));

  beforeEach(() => {
    fixture = TestBed.createComponent(LoginComponent);
    component = fixture.componentInstance;
    authService = TestBed.get(AuthService);
    router = TestBed.get(Router);
    fixture.detectChanges();
  });

  afterEach(() => {
    TestBed.resetTestingModule();
  });

  it('should create', () => {
    expect(component).toBeTruthy();
  });

  it('should call login on the service', () => {
    authServiceSpy = spyOn(authService, 'login').and.returnValue(of(true));
    const routerSpy = spyOn(router, 'navigate');

    const form = component.loginForm;
    form.controls['username'].setValue('test');
    form.controls['password'].setValue('12345');

    el = fixture.debugElement.query(By.css('button')).nativeElement;
    el.click();

    expect(authServiceSpy).toHaveBeenCalledWith({ username: 'test', password: '12345' });
    expect(routerSpy).toHaveBeenCalledWith(['/search']);
  });

  it('loginForm should be invalid when at least one field is empty', () => {
    expect(component.loginForm.valid).toBeFalsy();
  });

  it('username field validity', () => {
    let errors = {};
    const username = component.loginForm.controls['username'];
    expect(username.valid).toBeFalsy();

    // username field is required
    errors = username.errors || {};
    expect(errors['required']).toBeTruthy();

    // set login to something correct
    username.setValue('test');
    errors = username.errors || {};
    expect(errors['required']).toBeFalsy();
  });

  it('password field validity', () => {
    let errors = {};
    const password = component.loginForm.controls['password'];
    expect(password.valid).toBeFalsy();

    // password field is required
    errors = password.errors || {};
    expect(errors['required']).toBeTruthy();

    // set password to something correct
    password.setValue('12345');
    errors = password.errors || {};
    expect(errors['required']).toBeFalsy();
  });

  it('should navigate after successful login', () => {
    const form = component.loginForm;
    form.controls['username'].setValue('username');
    const username = component.username;
    expect(username.value).toEqual('username');
  });
});<|MERGE_RESOLUTION|>--- conflicted
+++ resolved
@@ -12,10 +12,7 @@
 
 import { DocumentCookieService } from '../services/document-cookie.service';
 import { AuthService } from '../services/auth.service';
-<<<<<<< HEAD
-=======
 import { of } from 'rxjs';
->>>>>>> 9f2a3832
 
 xdescribe('LoginComponent', () => {
   let component: LoginComponent;
