import { HTTP_INTERCEPTORS, HttpClientXsrfModule } from '@angular/common/http';
import { ErrorHandler, NgModule } from '@angular/core';
import { BrowserModule } from '@angular/platform-browser';

import { environment } from '../environments/environment';
import { ApiModule, Configuration, ConfigurationParameters } from './api';
import { AppRoutingModule } from './app-routing.module';
import { AppComponent } from './app.component';
import { ShareModule } from './common/share.module';
import { AuthGuard } from './guards/auth.guard';
import { AuthInterceptor } from './interceptors/auth.interceptor';
import { LoginComponent } from './login/login.component';
import { GlobalErrorHandler } from './errorsHandler/global-errors-handler';
import { ErrorService } from './errorsHandler/error.service';
import { BrowserAnimationsModule } from '@angular/platform-browser/animations';
import { RedirectAfterConsentComponent } from './redirect-after-consent/redirect-after-consent.component';
import { NavbarComponent } from './common/navbar/navbar.component';
<<<<<<< HEAD
import { ReactiveFormsModule } from '@angular/forms';
=======
import { DocumentCookieService } from './services/document-cookie.service';
>>>>>>> 2f92ef12

export function apiConfigFactory(): Configuration {
  const params: ConfigurationParameters = {
    basePath: environment.FINTECH_API,
    withCredentials: true
  };

  return new Configuration(params);
}

@NgModule({
  declarations: [AppComponent, LoginComponent, RedirectAfterConsentComponent, NavbarComponent],
  imports: [
    AppRoutingModule,
    BrowserModule,
    BrowserAnimationsModule,
    ShareModule,
    ReactiveFormsModule,
    HttpClientXsrfModule.withOptions({
      cookieName: 'XSRF-TOKEN',
      headerName: 'X-XSRF-TOKEN'
    }),
    ApiModule.forRoot(apiConfigFactory)
  ],
  providers: [
    AuthGuard,
    ErrorService,
    DocumentCookieService,
    {
      provide: HTTP_INTERCEPTORS,
      useClass: AuthInterceptor,
      multi: true
    },
    { provide: ErrorHandler, useClass: GlobalErrorHandler }
  ],
  bootstrap: [AppComponent]
})
export class AppModule {}<|MERGE_RESOLUTION|>--- conflicted
+++ resolved
@@ -15,11 +15,7 @@
 import { BrowserAnimationsModule } from '@angular/platform-browser/animations';
 import { RedirectAfterConsentComponent } from './redirect-after-consent/redirect-after-consent.component';
 import { NavbarComponent } from './common/navbar/navbar.component';
-<<<<<<< HEAD
-import { ReactiveFormsModule } from '@angular/forms';
-=======
 import { DocumentCookieService } from './services/document-cookie.service';
->>>>>>> 2f92ef12
 
 export function apiConfigFactory(): Configuration {
   const params: ConfigurationParameters = {
@@ -37,7 +33,6 @@
     BrowserModule,
     BrowserAnimationsModule,
     ShareModule,
-    ReactiveFormsModule,
     HttpClientXsrfModule.withOptions({
       cookieName: 'XSRF-TOKEN',
       headerName: 'X-XSRF-TOKEN'
