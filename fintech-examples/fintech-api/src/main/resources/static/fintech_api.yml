--- conflicted
+++ resolved
@@ -384,39 +384,35 @@
         "401":
           $ref: "#/components/responses/401_Unauthorized"
 
-    post:
-      summary: Single payment initiation request
-      description: This method is used to initiate a payment at the Fintech Server.
-      operationId: initiateSinglePayment
-      tags:
-        - FintechSinglePaymentInitiation
-      parameters:
-        #path
-        - $ref: "#/components/parameters/bank-id"
-        - $ref: "#/components/parameters/account-id"
-        #header
-        - $ref: "#/components/parameters/X-Request-ID"
-<<<<<<< HEAD
-        - $ref: "#/components/parameters/X-XSRF-TOKEN"
-=======
-        - $ref: '#/components/parameters/X-XSRF-TOKEN'
-        - $ref: '#/components/parameters/X-Pis-Psu-Authentication-Required'
->>>>>>> 379c6101
-        - $ref: "#/components/parameters/Fintech-Redirect-URL-OK"
-        - $ref: "#/components/parameters/Fintech-Redirect-URL-NOK"
-
-      requestBody:
-        description: Single payment initiation request
-        content:
-          application/json:
-            schema:
-              $ref: "#/components/schemas/singlePaymentInitiationRequest"
-        required: true
-      responses:
-        "202":
-          $ref: "#/components/responses/202_ToConsentAuthApi"
-        "401":
-          $ref: "#/components/responses/401_Unauthorized"
+post:
+  summary: Single payment initiation request
+  description: This method is used to initiate a payment at the Fintech Server.
+  operationId: initiateSinglePayment
+  tags:
+    - FintechSinglePaymentInitiation
+  parameters:
+    #path
+    - $ref: "#/components/parameters/bank-id"
+    - $ref: "#/components/parameters/account-id"
+    #header
+    - $ref: "#/components/parameters/X-Request-ID"
+    - $ref: '#/components/parameters/X-XSRF-TOKEN'
+    - $ref: '#/components/parameters/X-Pis-Psu-Authentication-Required'
+    - $ref: "#/components/parameters/Fintech-Redirect-URL-OK"
+    - $ref: "#/components/parameters/Fintech-Redirect-URL-NOK"
+
+  requestBody:
+    description: Single payment initiation request
+    content:
+      application/json:
+        schema:
+          $ref: '#/components/schemas/singlePaymentInitiationRequest'
+    required: true
+  responses:
+    '202':
+      $ref: '#/components/responses/202_ToConsentAuthApi'
+    '401':
+      $ref: '#/components/responses/401_Unauthorized'
 
 components:
   securitySchemes:
